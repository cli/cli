--- conflicted
+++ resolved
@@ -4,11 +4,7 @@
 	"bytes"
 	"fmt"
 	"io/ioutil"
-<<<<<<< HEAD
 	"net/url"
-	"os"
-=======
->>>>>>> cd2d4f61
 	"os/exec"
 	"path/filepath"
 	"regexp"
