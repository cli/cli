--- conflicted
+++ resolved
@@ -436,11 +436,14 @@
 	return true, nil
 }
 
-func (c *Client) UnsetRemoteResolution(ctx context.Context, name string) error {
+func (c *Client) UnsetRemoteResolution(ctx context.Context, name string, mods ...CommandModifier) error {
 	args := []string{"config", "--unset", fmt.Sprintf("remote.%s.gh-resolved", name)}
 	cmd, err := c.Command(ctx, args...)
 	if err != nil {
 		return err
+	}
+	for _, mod := range mods {
+		mod(cmd)
 	}
 	_, err = cmd.Output()
 	if err != nil {
@@ -567,37 +570,6 @@
 	return remote, nil
 }
 
-<<<<<<< HEAD
-func (c *Client) IsLocalGitRepo(ctx context.Context) (bool, error) {
-	_, err := c.GitDir(ctx)
-	if err != nil {
-		var execError errWithExitCode
-		if errors.As(err, &execError) && execError.ExitCode() == 128 {
-			return false, nil
-		}
-		return false, err
-	}
-	return true, nil
-}
-
-func (c *Client) UnsetRemoteResolution(ctx context.Context, name string, mods ...CommandModifier) error {
-	args := []string{"config", "--unset", fmt.Sprintf("remote.%s.gh-resolved", name)}
-	cmd, err := c.Command(ctx, args...)
-	if err != nil {
-		return err
-	}
-	for _, mod := range mods {
-		mod(cmd)
-	}
-	_, err = cmd.Output()
-	if err != nil {
-		return err
-	}
-	return nil
-}
-
-=======
->>>>>>> f777bec7
 func resolveGitPath() (string, error) {
 	path, err := safeexec.LookPath("git")
 	if err != nil {
