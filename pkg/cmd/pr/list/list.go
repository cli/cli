package list

import (
	"fmt"
	"net/http"
	"strconv"
	"strings"

	"github.com/MakeNowJust/heredoc"
	"github.com/cli/cli/v2/api"
	"github.com/cli/cli/v2/internal/ghrepo"
	"github.com/cli/cli/v2/pkg/cmd/pr/shared"
	"github.com/cli/cli/v2/pkg/cmdutil"
	"github.com/cli/cli/v2/pkg/iostreams"
	"github.com/cli/cli/v2/pkg/text"
	"github.com/cli/cli/v2/utils"
	"github.com/spf13/cobra"
)

type browser interface {
	Browse(string) error
}

type ListOptions struct {
	HttpClient func() (*http.Client, error)
	IO         *iostreams.IOStreams
	BaseRepo   func() (ghrepo.Interface, error)
	Browser    browser

	WebMode      bool
	LimitResults int
	Exporter     cmdutil.Exporter

	State      string
	BaseBranch string
	HeadBranch string
	Labels     []string
	Author     string
	Assignee   string
	Search     string
	Draft      *bool
}

func NewCmdList(f *cmdutil.Factory, runF func(*ListOptions) error) *cobra.Command {
	opts := &ListOptions{
		IO:         f.IOStreams,
		HttpClient: f.HttpClient,
		Browser:    f.Browser,
	}

<<<<<<< HEAD
=======
	var draft bool
	var appAuthor string

>>>>>>> 6fbe6d9c
	cmd := &cobra.Command{
		Use:   "list",
		Short: "List pull requests in a repository",
		Long: heredoc.Doc(`
			List pull requests in a GitHub repository.

			The search query syntax is documented here:
			<https://docs.github.com/en/search-github/searching-on-github/searching-issues-and-pull-requests>
		`),
		Example: heredoc.Doc(`
			List PRs authored by you
			$ gh pr list --author "@me"

			List only PRs with all of the given labels
			$ gh pr list --label bug --label "priority 1"

			Filter PRs using search syntax
			$ gh pr list --search "status:success review:required"

			Find a PR that introduced a given commit
			$ gh pr list --search "<SHA>" --state merged
    	`),
		Aliases: []string{"ls"},
		Args:    cmdutil.NoArgsQuoteReminder,
		RunE: func(cmd *cobra.Command, args []string) error {
			// support `-R, --repo` override
			opts.BaseRepo = f.BaseRepo

			if opts.LimitResults < 1 {
				return cmdutil.FlagErrorf("invalid value for --limit: %v", opts.LimitResults)
			}

<<<<<<< HEAD
			if err := cmdutil.MutuallyExclusive(
				"specify only `--author` or `--app`",
				opts.Author != "",
				opts.AppAuthor != "",
			); err != nil {
				return err
=======
			if cmd.Flags().Changed("draft") {
				opts.Draft = strconv.FormatBool(draft)
			}

			if cmd.Flags().Changed("author") && cmd.Flags().Changed("app") {
				return cmdutil.FlagErrorf("specify only `--author` or `--app`")
			}

			if cmd.Flags().Changed("app") {
				opts.Author = fmt.Sprintf("app/%s", appAuthor)
>>>>>>> 6fbe6d9c
			}

			if runF != nil {
				return runF(opts)
			}
			return listRun(opts)
		},
	}

	cmd.Flags().BoolVarP(&opts.WebMode, "web", "w", false, "List pull requests in the web browser")
	cmd.Flags().IntVarP(&opts.LimitResults, "limit", "L", 30, "Maximum number of items to fetch")
	cmdutil.StringEnumFlag(cmd, &opts.State, "state", "s", "open", []string{"open", "closed", "merged", "all"}, "Filter by state")
	cmd.Flags().StringVarP(&opts.BaseBranch, "base", "B", "", "Filter by base branch")
	cmd.Flags().StringVarP(&opts.HeadBranch, "head", "H", "", "Filter by head branch")
	cmd.Flags().StringSliceVarP(&opts.Labels, "label", "l", nil, "Filter by label")
	cmd.Flags().StringVarP(&opts.Author, "author", "A", "", "Filter by author")
	cmd.Flags().StringVar(&appAuthor, "app", "", "Filter by GitHub App author")
	cmd.Flags().StringVarP(&opts.Assignee, "assignee", "a", "", "Filter by assignee")
	cmd.Flags().StringVarP(&opts.Search, "search", "S", "", "Search pull requests with `query`")
	cmdutil.NilBoolFlag(cmd, &opts.Draft, "draft", "d", "Filter by draft state")

	cmdutil.AddJSONFlags(cmd, &opts.Exporter, api.PullRequestFields)

	return cmd
}

var defaultFields = []string{
	"number",
	"title",
	"state",
	"url",
	"headRefName",
	"headRepositoryOwner",
	"isCrossRepository",
	"isDraft",
}

func listRun(opts *ListOptions) error {
	httpClient, err := opts.HttpClient()
	if err != nil {
		return err
	}

	baseRepo, err := opts.BaseRepo()
	if err != nil {
		return err
	}

	prState := strings.ToLower(opts.State)
	if prState == "open" && shared.QueryHasStateClause(opts.Search) {
		prState = ""
	}

	filters := shared.FilterOptions{
		Entity:     "pr",
		State:      prState,
		Author:     opts.Author,
		Assignee:   opts.Assignee,
		Labels:     opts.Labels,
		BaseBranch: opts.BaseBranch,
		HeadBranch: opts.HeadBranch,
		Search:     opts.Search,
		Draft:      opts.Draft,
		Fields:     defaultFields,
	}
	if opts.Exporter != nil {
		filters.Fields = opts.Exporter.Fields()
	}
	if opts.WebMode {
		prListURL := ghrepo.GenerateRepoURL(baseRepo, "pulls")
		openURL, err := shared.ListURLWithQuery(prListURL, filters)
		if err != nil {
			return err
		}

		if opts.IO.IsStdoutTTY() {
			fmt.Fprintf(opts.IO.ErrOut, "Opening %s in your browser.\n", utils.DisplayURL(openURL))
		}
		return opts.Browser.Browse(openURL)
	}

	listResult, err := listPullRequests(httpClient, baseRepo, filters, opts.LimitResults)
	if err != nil {
		return err
	}

	err = opts.IO.StartPager()
	if err != nil {
		fmt.Fprintf(opts.IO.ErrOut, "error starting pager: %v\n", err)
	}
	defer opts.IO.StopPager()

	if opts.Exporter != nil {
		return opts.Exporter.Write(opts.IO, listResult.PullRequests)
	}

	if listResult.SearchCapped {
		fmt.Fprintln(opts.IO.ErrOut, "warning: this query uses the Search API which is capped at 1000 results maximum")
	}
	if opts.IO.IsStdoutTTY() {
		title := shared.ListHeader(ghrepo.FullName(baseRepo), "pull request", len(listResult.PullRequests), listResult.TotalCount, !filters.IsDefault())
		fmt.Fprintf(opts.IO.Out, "\n%s\n\n", title)
	}

	cs := opts.IO.ColorScheme()
	table := utils.NewTablePrinter(opts.IO)
	for _, pr := range listResult.PullRequests {
		prNum := strconv.Itoa(pr.Number)
		if table.IsTTY() {
			prNum = "#" + prNum
		}
		table.AddField(prNum, nil, cs.ColorFromString(shared.ColorForPR(pr)))
		table.AddField(text.ReplaceExcessiveWhitespace(pr.Title), nil, nil)
		table.AddField(pr.HeadLabel(), nil, cs.Cyan)
		if !table.IsTTY() {
			table.AddField(prStateWithDraft(&pr), nil, nil)
		}
		table.EndRow()
	}
	err = table.Render()
	if err != nil {
		return err
	}

	return nil
}

func prStateWithDraft(pr *api.PullRequest) string {
	if pr.IsDraft && pr.State == "OPEN" {
		return "DRAFT"
	}

	return pr.State
}<|MERGE_RESOLUTION|>--- conflicted
+++ resolved
@@ -48,12 +48,8 @@
 		Browser:    f.Browser,
 	}
 
-<<<<<<< HEAD
-=======
-	var draft bool
 	var appAuthor string
 
->>>>>>> 6fbe6d9c
 	cmd := &cobra.Command{
 		Use:   "list",
 		Short: "List pull requests in a repository",
@@ -86,25 +82,12 @@
 				return cmdutil.FlagErrorf("invalid value for --limit: %v", opts.LimitResults)
 			}
 
-<<<<<<< HEAD
-			if err := cmdutil.MutuallyExclusive(
-				"specify only `--author` or `--app`",
-				opts.Author != "",
-				opts.AppAuthor != "",
-			); err != nil {
-				return err
-=======
-			if cmd.Flags().Changed("draft") {
-				opts.Draft = strconv.FormatBool(draft)
-			}
-
 			if cmd.Flags().Changed("author") && cmd.Flags().Changed("app") {
 				return cmdutil.FlagErrorf("specify only `--author` or `--app`")
 			}
 
 			if cmd.Flags().Changed("app") {
 				opts.Author = fmt.Sprintf("app/%s", appAuthor)
->>>>>>> 6fbe6d9c
 			}
 
 			if runF != nil {
