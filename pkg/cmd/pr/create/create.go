package create

import (
	"context"
	"errors"
	"fmt"
	"net/http"
	"net/url"
	"regexp"
	"strings"
	"time"

	"github.com/MakeNowJust/heredoc"
	"github.com/cenkalti/backoff/v4"
	"github.com/cli/cli/v2/api"
	ghContext "github.com/cli/cli/v2/context"
	"github.com/cli/cli/v2/git"
	"github.com/cli/cli/v2/internal/browser"
	"github.com/cli/cli/v2/internal/config"
	"github.com/cli/cli/v2/internal/ghrepo"
	"github.com/cli/cli/v2/internal/text"
	"github.com/cli/cli/v2/pkg/cmd/pr/shared"
	"github.com/cli/cli/v2/pkg/cmdutil"
	"github.com/cli/cli/v2/pkg/iostreams"
	"github.com/spf13/cobra"
)

type CreateOptions struct {
	// This struct stores user input and factory functions
	HttpClient func() (*http.Client, error)
	GitClient  *git.Client
	Config     func() (config.Config, error)
	IO         *iostreams.IOStreams
	Remotes    func() (ghContext.Remotes, error)
	Branch     func() (string, error)
	Browser    browser.Browser
	Prompter   shared.Prompt
	Finder     shared.PRFinder

	TitleProvided bool
	BodyProvided  bool

	RootDirOverride string
	RepoOverride    string

	Autofill    bool
	WebMode     bool
	RecoverFile string

	IsDraft    bool
	Title      string
	Body       string
	BaseBranch string
	HeadBranch string

	Reviewers []string
	Assignees []string
	Labels    []string
	Projects  []string
	Milestone string

	MaintainerCanModify bool
	Template            string
}

type CreateContext struct {
	// This struct stores contextual data about the creation process and is for building up enough
	// data to create a pull request
	RepoContext        *ghContext.ResolvedRemotes
	BaseRepo           *api.Repository
	HeadRepo           ghrepo.Interface
	BaseTrackingBranch string
	BaseBranch         string
	HeadBranch         string
	HeadBranchLabel    string
	HeadRemote         *ghContext.Remote
	IsPushEnabled      bool
	Client             *api.Client
	GitClient          *git.Client
}

func NewCmdCreate(f *cmdutil.Factory, runF func(*CreateOptions) error) *cobra.Command {
	opts := &CreateOptions{
		IO:         f.IOStreams,
		HttpClient: f.HttpClient,
		GitClient:  f.GitClient,
		Config:     f.Config,
		Remotes:    f.Remotes,
		Branch:     f.Branch,
		Browser:    f.Browser,
		Prompter:   f.Prompter,
	}

	var bodyFile string

	cmd := &cobra.Command{
		Use:   "create",
		Short: "Create a pull request",
		Long: heredoc.Docf(`
			Create a pull request on GitHub.

			When the current branch isn't fully pushed to a git remote, a prompt will ask where
			to push the branch and offer an option to fork the base repository. Use %[1]s--head%[1]s to
			explicitly skip any forking or pushing behavior.

			A prompt will also ask for the title and the body of the pull request. Use %[1]s--title%[1]s
			and %[1]s--body%[1]s to skip this, or use %[1]s--fill%[1]s to autofill these values from git commits.

			Link an issue to the pull request by referencing the issue in the body of the pull
			request. If the body text mentions %[1]sFixes #123%[1]s or %[1]sCloses #123%[1]s, the referenced issue
			will automatically get closed when the pull request gets merged.

			By default, users with write access to the base repository can push new commits to the
			head branch of the pull request. Disable this with %[1]s--no-maintainer-edit%[1]s.

			Adding a pull request to projects requires authorization with the "project" scope.
			To authorize, run "gh auth refresh -s project".
		`, "`"),
		Example: heredoc.Doc(`
			$ gh pr create --title "The bug is fixed" --body "Everything works again"
			$ gh pr create --reviewer monalisa,hubot  --reviewer myorg/team-name
			$ gh pr create --project "Roadmap"
			$ gh pr create --base develop --head monalisa:feature
		`),
		Args:    cmdutil.NoArgsQuoteReminder,
		Aliases: []string{"new"},
		RunE: func(cmd *cobra.Command, args []string) error {
			opts.Finder = shared.NewFinder(f)

			opts.TitleProvided = cmd.Flags().Changed("title")
			opts.RepoOverride, _ = cmd.Flags().GetString("repo")
			noMaintainerEdit, _ := cmd.Flags().GetBool("no-maintainer-edit")
			opts.MaintainerCanModify = !noMaintainerEdit

			if !opts.IO.CanPrompt() && opts.RecoverFile != "" {
				return cmdutil.FlagErrorf("`--recover` only supported when running interactively")
			}

			if opts.IsDraft && opts.WebMode {
				return errors.New("the `--draft` flag is not supported with `--web`")
			}
			if len(opts.Reviewers) > 0 && opts.WebMode {
				return errors.New("the `--reviewer` flag is not supported with `--web`")
			}
			if cmd.Flags().Changed("no-maintainer-edit") && opts.WebMode {
				return errors.New("the `--no-maintainer-edit` flag is not supported with `--web`")
			}

			opts.BodyProvided = cmd.Flags().Changed("body")
			if bodyFile != "" {
				b, err := cmdutil.ReadFile(bodyFile, opts.IO.In)
				if err != nil {
					return err
				}
				opts.Body = string(b)
				opts.BodyProvided = true
			}

			if opts.Template != "" && opts.BodyProvided {
				return errors.New("`--template` is not supported when using `--body` or `--body-file`")
			}

			if !opts.IO.CanPrompt() && !opts.WebMode && !opts.Autofill && (!opts.TitleProvided || !opts.BodyProvided) {
				return cmdutil.FlagErrorf("must provide `--title` and `--body` (or `--fill`) when not running interactively")
			}

			if runF != nil {
				return runF(opts)
			}
			return createRun(opts)
		},
	}

	fl := cmd.Flags()
	fl.BoolVarP(&opts.IsDraft, "draft", "d", false, "Mark pull request as a draft")
	fl.StringVarP(&opts.Title, "title", "t", "", "Title for the pull request")
	fl.StringVarP(&opts.Body, "body", "b", "", "Body for the pull request")
	fl.StringVarP(&bodyFile, "body-file", "F", "", "Read body text from `file` (use \"-\" to read from standard input)")
	fl.StringVarP(&opts.BaseBranch, "base", "B", "", "The `branch` into which you want your code merged")
	fl.StringVarP(&opts.HeadBranch, "head", "H", "", "The `branch` that contains commits for your pull request (default: current branch)")
	fl.BoolVarP(&opts.WebMode, "web", "w", false, "Open the web browser to create a pull request")
	fl.BoolVarP(&opts.Autofill, "fill", "f", false, "Do not prompt for title/body and just use commit info")
	fl.StringSliceVarP(&opts.Reviewers, "reviewer", "r", nil, "Request reviews from people or teams by their `handle`")
	fl.StringSliceVarP(&opts.Assignees, "assignee", "a", nil, "Assign people by their `login`. Use \"@me\" to self-assign.")
	fl.StringSliceVarP(&opts.Labels, "label", "l", nil, "Add labels by `name`")
	fl.StringSliceVarP(&opts.Projects, "project", "p", nil, "Add the pull request to projects by `name`")
	fl.StringVarP(&opts.Milestone, "milestone", "m", "", "Add the pull request to a milestone by `name`")
	fl.Bool("no-maintainer-edit", false, "Disable maintainer's ability to modify pull request")
	fl.StringVar(&opts.RecoverFile, "recover", "", "Recover input from a failed run of create")
<<<<<<< HEAD
	cmdutil.RegisterBranchCompletionFlags(cmd, "base", "head")
=======
	fl.StringVarP(&opts.Template, "template", "T", "", "Template `file` to use as starting body text")

	_ = cmd.RegisterFlagCompletionFunc("reviewer", func(cmd *cobra.Command, args []string, toComplete string) ([]string, cobra.ShellCompDirective) {
		results, err := requestableReviewersForCompletion(opts)
		if err != nil {
			return nil, cobra.ShellCompDirectiveError
		}
		return results, cobra.ShellCompDirectiveNoFileComp
	})
>>>>>>> 3b239781

	return cmd
}

func createRun(opts *CreateOptions) (err error) {
	ctx, err := NewCreateContext(opts)
	if err != nil {
		return
	}

	client := ctx.Client

	state, err := NewIssueState(*ctx, *opts)
	if err != nil {
		return
	}

	var openURL string

	if opts.WebMode {
		if !opts.Autofill {
			state.Title = opts.Title
			state.Body = opts.Body
		}
		err = handlePush(*opts, *ctx)
		if err != nil {
			return
		}
		openURL, err = generateCompareURL(*ctx, *state)
		if err != nil {
			return
		}
		if !shared.ValidURL(openURL) {
			err = fmt.Errorf("cannot open in browser: maximum URL length exceeded")
			return
		}
		return previewPR(*opts, openURL)
	}

	if opts.TitleProvided {
		state.Title = opts.Title
	}

	if opts.BodyProvided {
		state.Body = opts.Body
	}

	existingPR, _, err := opts.Finder.Find(shared.FindOptions{
		Selector:   ctx.HeadBranchLabel,
		BaseBranch: ctx.BaseBranch,
		States:     []string{"OPEN"},
		Fields:     []string{"url"},
	})
	var notFound *shared.NotFoundError
	if err != nil && !errors.As(err, &notFound) {
		return fmt.Errorf("error checking for existing pull request: %w", err)
	}
	if err == nil {
		return fmt.Errorf("a pull request for branch %q into branch %q already exists:\n%s",
			ctx.HeadBranchLabel, ctx.BaseBranch, existingPR.URL)
	}

	message := "\nCreating pull request for %s into %s in %s\n\n"
	if state.Draft {
		message = "\nCreating draft pull request for %s into %s in %s\n\n"
	}

	cs := opts.IO.ColorScheme()

	if opts.IO.CanPrompt() {
		fmt.Fprintf(opts.IO.ErrOut, message,
			cs.Cyan(ctx.HeadBranchLabel),
			cs.Cyan(ctx.BaseBranch),
			ghrepo.FullName(ctx.BaseRepo))
	}

	if opts.Autofill || (opts.TitleProvided && opts.BodyProvided) {
		err = handlePush(*opts, *ctx)
		if err != nil {
			return
		}
		return submitPR(*opts, *ctx, *state)
	}

	if opts.RecoverFile != "" {
		err = shared.FillFromJSON(opts.IO, opts.RecoverFile, state)
		if err != nil {
			return fmt.Errorf("failed to recover input: %w", err)
		}
	}

	if !opts.TitleProvided {
		err = shared.TitleSurvey(opts.Prompter, state)
		if err != nil {
			return
		}
	}

	defer shared.PreserveInput(opts.IO, state, &err)()

	if !opts.BodyProvided {
		templateContent := ""
		if opts.RecoverFile == "" {
			tpl := shared.NewTemplateManager(client.HTTP(), ctx.BaseRepo, opts.Prompter, opts.RootDirOverride, opts.RepoOverride == "", true)
			var template shared.Template

			if opts.Template != "" {
				template, err = tpl.Select(opts.Template)
				if err != nil {
					return
				}
			} else {
				template, err = tpl.Choose()
				if err != nil {
					return
				}
			}

			if template != nil {
				templateContent = string(template.Body())
			} else {
				templateContent = string(tpl.LegacyBody())
			}
		}

		err = shared.BodySurvey(opts.Prompter, state, templateContent)
		if err != nil {
			return
		}
	}

	openURL, err = generateCompareURL(*ctx, *state)
	if err != nil {
		return
	}

	allowPreview := !state.HasMetadata() && shared.ValidURL(openURL)
	allowMetadata := ctx.BaseRepo.ViewerCanTriage()
	action, err := shared.ConfirmPRSubmission(opts.Prompter, allowPreview, allowMetadata, state.Draft)
	if err != nil {
		return fmt.Errorf("unable to confirm: %w", err)
	}

	if action == shared.MetadataAction {
		fetcher := &shared.MetadataFetcher{
			IO:        opts.IO,
			APIClient: client,
			Repo:      ctx.BaseRepo,
			State:     state,
		}
		err = shared.MetadataSurvey(opts.IO, ctx.BaseRepo, fetcher, state)
		if err != nil {
			return
		}

		action, err = shared.ConfirmPRSubmission(opts.Prompter, !state.HasMetadata(), false, state.Draft)
		if err != nil {
			return
		}
	}

	if action == shared.CancelAction {
		fmt.Fprintln(opts.IO.ErrOut, "Discarding.")
		err = cmdutil.CancelError
		return
	}

	err = handlePush(*opts, *ctx)
	if err != nil {
		return
	}

	if action == shared.PreviewAction {
		return previewPR(*opts, openURL)
	}

	if action == shared.SubmitDraftAction {
		state.Draft = true
		return submitPR(*opts, *ctx, *state)
	}

	if action == shared.SubmitAction {
		return submitPR(*opts, *ctx, *state)
	}

	err = errors.New("expected to cancel, preview, or submit")
	return
}

func initDefaultTitleBody(ctx CreateContext, state *shared.IssueMetadataState) error {
	baseRef := ctx.BaseTrackingBranch
	headRef := ctx.HeadBranch
	gitClient := ctx.GitClient

	commits, err := gitClient.Commits(context.Background(), baseRef, headRef)
	if err != nil {
		return err
	}

	if len(commits) == 1 {
		state.Title = commits[0].Title
		body, err := gitClient.CommitBody(context.Background(), commits[0].Sha)
		if err != nil {
			return err
		}
		state.Body = body
	} else {
		state.Title = humanize(headRef)

		var body strings.Builder
		for i := len(commits) - 1; i >= 0; i-- {
			fmt.Fprintf(&body, "- %s\n", commits[i].Title)
		}
		state.Body = body.String()
	}

	return nil
}

func determineTrackingBranch(gitClient *git.Client, remotes ghContext.Remotes, headBranch string) *git.TrackingRef {
	refsForLookup := []string{"HEAD"}
	var trackingRefs []git.TrackingRef

	headBranchConfig := gitClient.ReadBranchConfig(context.Background(), headBranch)
	if headBranchConfig.RemoteName != "" {
		tr := git.TrackingRef{
			RemoteName: headBranchConfig.RemoteName,
			BranchName: strings.TrimPrefix(headBranchConfig.MergeRef, "refs/heads/"),
		}
		trackingRefs = append(trackingRefs, tr)
		refsForLookup = append(refsForLookup, tr.String())
	}

	for _, remote := range remotes {
		tr := git.TrackingRef{
			RemoteName: remote.Name,
			BranchName: headBranch,
		}
		trackingRefs = append(trackingRefs, tr)
		refsForLookup = append(refsForLookup, tr.String())
	}

	resolvedRefs, _ := gitClient.ShowRefs(context.Background(), refsForLookup)
	if len(resolvedRefs) > 1 {
		for _, r := range resolvedRefs[1:] {
			if r.Hash != resolvedRefs[0].Hash {
				continue
			}
			for _, tr := range trackingRefs {
				if tr.String() != r.Name {
					continue
				}
				return &tr
			}
		}
	}

	return nil
}

func NewIssueState(ctx CreateContext, opts CreateOptions) (*shared.IssueMetadataState, error) {
	var milestoneTitles []string
	if opts.Milestone != "" {
		milestoneTitles = []string{opts.Milestone}
	}

	meReplacer := shared.NewMeReplacer(ctx.Client, ctx.BaseRepo.RepoHost())
	assignees, err := meReplacer.ReplaceSlice(opts.Assignees)
	if err != nil {
		return nil, err
	}

	state := &shared.IssueMetadataState{
		Type:       shared.PRMetadata,
		Reviewers:  opts.Reviewers,
		Assignees:  assignees,
		Labels:     opts.Labels,
		Projects:   opts.Projects,
		Milestones: milestoneTitles,
		Draft:      opts.IsDraft,
	}

	if opts.Autofill || !opts.TitleProvided || !opts.BodyProvided {
		err := initDefaultTitleBody(ctx, state)
		if err != nil && opts.Autofill {
			return nil, fmt.Errorf("could not compute title or body defaults: %w", err)
		}
	}

	return state, nil
}

func NewCreateContext(opts *CreateOptions) (*CreateContext, error) {
	httpClient, err := opts.HttpClient()
	if err != nil {
		return nil, err
	}
	client := api.NewClientFromHTTP(httpClient)

	remotes, err := getRemotes(opts)
	if err != nil {
		return nil, err
	}
	repoContext, err := ghContext.ResolveRemotesToRepos(remotes, client, opts.RepoOverride)
	if err != nil {
		return nil, err
	}

	var baseRepo *api.Repository
	if br, err := repoContext.BaseRepo(opts.IO); err == nil {
		if r, ok := br.(*api.Repository); ok {
			baseRepo = r
		} else {
			// TODO: if RepoNetwork is going to be requested anyway in `repoContext.HeadRepos()`,
			// consider piggybacking on that result instead of performing a separate lookup
			baseRepo, err = api.GitHubRepo(client, br)
			if err != nil {
				return nil, err
			}
		}
	} else {
		return nil, err
	}

	isPushEnabled := false
	headBranch := opts.HeadBranch
	headBranchLabel := opts.HeadBranch
	if headBranch == "" {
		headBranch, err = opts.Branch()
		if err != nil {
			return nil, fmt.Errorf("could not determine the current branch: %w", err)
		}
		headBranchLabel = headBranch
		isPushEnabled = true
	} else if idx := strings.IndexRune(headBranch, ':'); idx >= 0 {
		headBranch = headBranch[idx+1:]
	}

	gitClient := opts.GitClient
	if ucc, err := gitClient.UncommittedChangeCount(context.Background()); err == nil && ucc > 0 {
		fmt.Fprintf(opts.IO.ErrOut, "Warning: %s\n", text.Pluralize(ucc, "uncommitted change"))
	}

	var headRepo ghrepo.Interface
	var headRemote *ghContext.Remote

	if isPushEnabled {
		// determine whether the head branch is already pushed to a remote
		if pushedTo := determineTrackingBranch(gitClient, remotes, headBranch); pushedTo != nil {
			isPushEnabled = false
			if r, err := remotes.FindByName(pushedTo.RemoteName); err == nil {
				headRepo = r
				headRemote = r
				headBranchLabel = pushedTo.BranchName
				if !ghrepo.IsSame(baseRepo, headRepo) {
					headBranchLabel = fmt.Sprintf("%s:%s", headRepo.RepoOwner(), pushedTo.BranchName)
				}
			}
		}
	}

	// otherwise, ask the user for the head repository using info obtained from the API
	if headRepo == nil && isPushEnabled && opts.IO.CanPrompt() {
		pushableRepos, err := repoContext.HeadRepos()
		if err != nil {
			return nil, err
		}

		if len(pushableRepos) == 0 {
			pushableRepos, err = api.RepoFindForks(client, baseRepo, 3)
			if err != nil {
				return nil, err
			}
		}

		currentLogin, err := api.CurrentLoginName(client, baseRepo.RepoHost())
		if err != nil {
			return nil, err
		}

		hasOwnFork := false
		var pushOptions []string
		for _, r := range pushableRepos {
			pushOptions = append(pushOptions, ghrepo.FullName(r))
			if r.RepoOwner() == currentLogin {
				hasOwnFork = true
			}
		}

		if !hasOwnFork {
			pushOptions = append(pushOptions, "Create a fork of "+ghrepo.FullName(baseRepo))
		}
		pushOptions = append(pushOptions, "Skip pushing the branch")
		pushOptions = append(pushOptions, "Cancel")

		selectedOption, err := opts.Prompter.Select(fmt.Sprintf("Where should we push the '%s' branch?", headBranch), "", pushOptions)
		if err != nil {
			return nil, err
		}

		if selectedOption < len(pushableRepos) {
			headRepo = pushableRepos[selectedOption]
			if !ghrepo.IsSame(baseRepo, headRepo) {
				headBranchLabel = fmt.Sprintf("%s:%s", headRepo.RepoOwner(), headBranch)
			}
		} else if pushOptions[selectedOption] == "Skip pushing the branch" {
			isPushEnabled = false
		} else if pushOptions[selectedOption] == "Cancel" {
			return nil, cmdutil.CancelError
		} else {
			// "Create a fork of ..."
			headBranchLabel = fmt.Sprintf("%s:%s", currentLogin, headBranch)
		}
	}

	if headRepo == nil && isPushEnabled && !opts.IO.CanPrompt() {
		fmt.Fprintf(opts.IO.ErrOut, "aborted: you must first push the current branch to a remote, or use the --head flag")
		return nil, cmdutil.SilentError
	}

	baseBranch := opts.BaseBranch
	if baseBranch == "" {
		baseBranch = baseRepo.DefaultBranchRef.Name
	}
	if headBranch == baseBranch && headRepo != nil && ghrepo.IsSame(baseRepo, headRepo) {
		return nil, fmt.Errorf("must be on a branch named differently than %q", baseBranch)
	}

	baseTrackingBranch := baseBranch
	if baseRemote, err := remotes.FindByRepo(baseRepo.RepoOwner(), baseRepo.RepoName()); err == nil {
		baseTrackingBranch = fmt.Sprintf("%s/%s", baseRemote.Name, baseBranch)
	}

	return &CreateContext{
		BaseRepo:           baseRepo,
		HeadRepo:           headRepo,
		BaseBranch:         baseBranch,
		BaseTrackingBranch: baseTrackingBranch,
		HeadBranch:         headBranch,
		HeadBranchLabel:    headBranchLabel,
		HeadRemote:         headRemote,
		IsPushEnabled:      isPushEnabled,
		RepoContext:        repoContext,
		Client:             client,
		GitClient:          gitClient,
	}, nil

}

func getRemotes(opts *CreateOptions) (ghContext.Remotes, error) {
	// TODO: consider obtaining remotes from GitClient instead
	remotes, err := opts.Remotes()
	if err != nil {
		// When a repo override value is given, ignore errors when fetching git remotes
		// to support using this command outside of git repos.
		if opts.RepoOverride == "" {
			return nil, err
		}
	}
	return remotes, nil
}

func submitPR(opts CreateOptions, ctx CreateContext, state shared.IssueMetadataState) error {
	client := ctx.Client

	params := map[string]interface{}{
		"title":               state.Title,
		"body":                state.Body,
		"draft":               state.Draft,
		"baseRefName":         ctx.BaseBranch,
		"headRefName":         ctx.HeadBranchLabel,
		"maintainerCanModify": opts.MaintainerCanModify,
	}

	if params["title"] == "" {
		return errors.New("pull request title must not be blank")
	}

	err := shared.AddMetadataToIssueParams(client, ctx.BaseRepo, params, &state)
	if err != nil {
		return err
	}

	opts.IO.StartProgressIndicator()
	pr, err := api.CreatePullRequest(client, ctx.BaseRepo, params)
	opts.IO.StopProgressIndicator()
	if pr != nil {
		fmt.Fprintln(opts.IO.Out, pr.URL)
	}
	if err != nil {
		if pr != nil {
			return fmt.Errorf("pull request update failed: %w", err)
		}
		return fmt.Errorf("pull request create failed: %w", err)
	}
	return nil
}

func previewPR(opts CreateOptions, openURL string) error {
	if opts.IO.IsStdinTTY() && opts.IO.IsStdoutTTY() {
		fmt.Fprintf(opts.IO.ErrOut, "Opening %s in your browser.\n", text.DisplayURL(openURL))
	}
	return opts.Browser.Browse(openURL)

}

func handlePush(opts CreateOptions, ctx CreateContext) error {
	didForkRepo := false
	headRepo := ctx.HeadRepo
	headRemote := ctx.HeadRemote
	client := ctx.Client

	var err error
	// if a head repository could not be determined so far, automatically create
	// one by forking the base repository
	if headRepo == nil && ctx.IsPushEnabled {
		opts.IO.StartProgressIndicator()
		headRepo, err = api.ForkRepo(client, ctx.BaseRepo, "", "", false)
		opts.IO.StopProgressIndicator()
		if err != nil {
			return fmt.Errorf("error forking repo: %w", err)
		}
		didForkRepo = true
	}

	if headRemote == nil && headRepo != nil {
		headRemote, _ = ctx.RepoContext.RemoteForRepo(headRepo)
	}

	// There are two cases when an existing remote for the head repo will be
	// missing:
	// 1. the head repo was just created by auto-forking;
	// 2. an existing fork was discovered by querying the API.
	//
	// In either case, we want to add the head repo as a new git remote so we
	// can push to it.
	if headRemote == nil && ctx.IsPushEnabled {
		cfg, err := opts.Config()
		if err != nil {
			return err
		}
		cloneProtocol, _ := cfg.GetOrDefault(headRepo.RepoHost(), "git_protocol")

		headRepoURL := ghrepo.FormatRemoteURL(headRepo, cloneProtocol)

		// TODO: prevent clashes with another remote of a same name
		gitClient := ctx.GitClient
		gitRemote, err := gitClient.AddRemote(context.Background(), "fork", headRepoURL, []string{})
		if err != nil {
			return fmt.Errorf("error adding remote: %w", err)
		}
		headRemote = &ghContext.Remote{
			Remote: gitRemote,
			Repo:   headRepo,
		}
	}

	// automatically push the branch if it hasn't been pushed anywhere yet
	if ctx.IsPushEnabled {
		pushBranch := func() error {
			w := NewRegexpWriter(opts.IO.ErrOut, gitPushRegexp, "")
			defer w.Flush()
			gitClient := ctx.GitClient
			ref := fmt.Sprintf("HEAD:%s", ctx.HeadBranch)
			bo := backoff.NewConstantBackOff(2 * time.Second)
			ctx := context.Background()
			return backoff.Retry(func() error {
				if err := gitClient.Push(ctx, headRemote.Name, ref, git.WithStderr(w)); err != nil {
					// Only retry if we have forked the repo else the push should succeed the first time.
					if didForkRepo {
						fmt.Fprintf(opts.IO.ErrOut, "waiting 2 seconds before retrying...\n")
						return err
					}
					return backoff.Permanent(err)
				}
				return nil
			}, backoff.WithContext(backoff.WithMaxRetries(bo, 3), ctx))
		}

		err := pushBranch()
		if err != nil {
			return err
		}
	}

	return nil
}

func generateCompareURL(ctx CreateContext, state shared.IssueMetadataState) (string, error) {
	u := ghrepo.GenerateRepoURL(
		ctx.BaseRepo,
		"compare/%s...%s?expand=1",
		url.PathEscape(ctx.BaseBranch), url.PathEscape(ctx.HeadBranchLabel))
	url, err := shared.WithPrAndIssueQueryParams(ctx.Client, ctx.BaseRepo, u, state)
	if err != nil {
		return "", err
	}
	return url, nil
}

// Humanize returns a copy of the string s that replaces all instance of '-' and '_' with spaces.
func humanize(s string) string {
	replace := "_-"
	h := func(r rune) rune {
		if strings.ContainsRune(replace, r) {
			return ' '
		}
		return r
	}
	return strings.Map(h, s)
}

func requestableReviewersForCompletion(opts *CreateOptions) ([]string, error) {
	httpClient, err := opts.HttpClient()
	if err != nil {
		return nil, err
	}

	remotes, err := getRemotes(opts)
	if err != nil {
		return nil, err
	}
	repoContext, err := ghContext.ResolveRemotesToRepos(remotes, api.NewClientFromHTTP(httpClient), opts.RepoOverride)
	if err != nil {
		return nil, err
	}
	baseRepo, err := repoContext.BaseRepo(opts.IO)
	if err != nil {
		return nil, err
	}

	return shared.RequestableReviewersForCompletion(httpClient, baseRepo)
}

var gitPushRegexp = regexp.MustCompile("^remote: (Create a pull request.*by visiting|[[:space:]]*https://.*/pull/new/).*\n?$")<|MERGE_RESOLUTION|>--- conflicted
+++ resolved
@@ -187,10 +187,9 @@
 	fl.StringVarP(&opts.Milestone, "milestone", "m", "", "Add the pull request to a milestone by `name`")
 	fl.Bool("no-maintainer-edit", false, "Disable maintainer's ability to modify pull request")
 	fl.StringVar(&opts.RecoverFile, "recover", "", "Recover input from a failed run of create")
-<<<<<<< HEAD
-	cmdutil.RegisterBranchCompletionFlags(cmd, "base", "head")
-=======
 	fl.StringVarP(&opts.Template, "template", "T", "", "Template `file` to use as starting body text")
+
+	_ = cmdutil.RegisterBranchCompletionFlags(f.GitClient, cmd, "base", "head")
 
 	_ = cmd.RegisterFlagCompletionFunc("reviewer", func(cmd *cobra.Command, args []string, toComplete string) ([]string, cobra.ShellCompDirective) {
 		results, err := requestableReviewersForCompletion(opts)
@@ -199,7 +198,6 @@
 		}
 		return results, cobra.ShellCompDirectiveNoFileComp
 	})
->>>>>>> 3b239781
 
 	return cmd
 }
