--- conflicted
+++ resolved
@@ -359,22 +359,13 @@
 				},
 				Fetcher: testFetcher{},
 			},
-<<<<<<< HEAD
-			httpStubs: func(t *testing.T, reg *httpmock.Registry) {
-				mockRepoMetadata(t, reg, false)
-				mockPullRequestUpdate(t, reg)
-				mockPullRequestUpdateAssignee(t, reg)
-				mockPullRequestUpdateLabels(t, reg)
-				mockPullRequestReviewersUpdate(t, reg)
-				mockProjectV2ItemUpdate(t, reg)
-=======
 			httpStubs: func(reg *httpmock.Registry) {
 				mockRepoMetadata(reg, false)
 				mockPullRequestUpdate(reg)
+				mockPullRequestUpdateAssignee(reg)
+				mockPullRequestUpdateLabels(reg)
 				mockPullRequestReviewersUpdate(reg)
-				mockPullRequestUpdateLabels(reg)
 				mockProjectV2ItemUpdate(reg)
->>>>>>> f11f0966
 			},
 			stdout: "https://github.com/OWNER/REPO/pull/123\n",
 		},
@@ -423,20 +414,12 @@
 				},
 				Fetcher: testFetcher{},
 			},
-<<<<<<< HEAD
-			httpStubs: func(t *testing.T, reg *httpmock.Registry) {
-				mockRepoMetadata(t, reg, true)
-				mockPullRequestUpdate(t, reg)
-				mockPullRequestUpdateAssignee(t, reg)
-				mockPullRequestUpdateLabels(t, reg)
-				mockProjectV2ItemUpdate(t, reg)
-=======
 			httpStubs: func(reg *httpmock.Registry) {
 				mockRepoMetadata(reg, true)
 				mockPullRequestUpdate(reg)
+				mockPullRequestUpdateAssignee(reg)
 				mockPullRequestUpdateLabels(reg)
 				mockProjectV2ItemUpdate(reg)
->>>>>>> f11f0966
 			},
 			stdout: "https://github.com/OWNER/REPO/pull/123\n",
 		},
@@ -642,8 +625,7 @@
 	)
 }
 
-<<<<<<< HEAD
-func mockPullRequestUpdateAssignee(t *testing.T, reg *httpmock.Registry) {
+func mockPullRequestUpdateAssignee(reg *httpmock.Registry) {
 	reg.Register(
 		httpmock.GraphQL(`mutation AssigneeAdd\b`),
 		httpmock.StringResponse(`{}`))
@@ -652,10 +634,7 @@
 		httpmock.StringResponse(`{}`))
 }
 
-func mockProjectV2ItemUpdate(t *testing.T, reg *httpmock.Registry) {
-=======
 func mockProjectV2ItemUpdate(reg *httpmock.Registry) {
->>>>>>> f11f0966
 	reg.Register(
 		httpmock.GraphQL(`mutation UpdateProjectV2Items\b`),
 		httpmock.GraphQLMutation(`
