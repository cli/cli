package merge

import (
	"errors"
	"fmt"
	"net/http"

	"github.com/AlecAivazis/survey/v2"
	"github.com/MakeNowJust/heredoc"
	"github.com/cli/cli/v2/api"
	"github.com/cli/cli/v2/context"
	"github.com/cli/cli/v2/git"
	"github.com/cli/cli/v2/internal/config"
	"github.com/cli/cli/v2/internal/ghrepo"
	"github.com/cli/cli/v2/pkg/cmd/pr/shared"
	"github.com/cli/cli/v2/pkg/cmdutil"
	"github.com/cli/cli/v2/pkg/iostreams"
	"github.com/cli/cli/v2/pkg/prompt"
	"github.com/cli/cli/v2/pkg/surveyext"
	"github.com/spf13/cobra"
)

type editor interface {
	Edit(string, string) (string, error)
}

type MergeOptions struct {
	HttpClient func() (*http.Client, error)
	IO         *iostreams.IOStreams
	Branch     func() (string, error)
	Remotes    func() (context.Remotes, error)

	Finder shared.PRFinder

	SelectorArg  string
	DeleteBranch bool
	MergeMethod  PullRequestMergeMethod

	AutoMergeEnable  bool
	AutoMergeDisable bool

	Body       string
	BodySet    bool
	Subject    string
	SubjectSet bool
	Editor     editor

	UseAdmin                bool
	IsDeleteBranchIndicated bool
	CanDeleteLocalBranch    bool
	InteractiveMode         bool
}

func NewCmdMerge(f *cmdutil.Factory, runF func(*MergeOptions) error) *cobra.Command {
	opts := &MergeOptions{
		IO:         f.IOStreams,
		HttpClient: f.HttpClient,
		Branch:     f.Branch,
		Remotes:    f.Remotes,
	}

	var (
		flagMerge  bool
		flagSquash bool
		flagRebase bool
	)

	var bodyFile string

	cmd := &cobra.Command{
		Use:   "merge [<number> | <url> | <branch>]",
		Short: "Merge a pull request",
		Long: heredoc.Doc(`
			Merge a pull request on GitHub.

			Without an argument, the pull request that belongs to the current branch
			is selected.			
    	`),
		Args: cobra.MaximumNArgs(1),
		RunE: func(cmd *cobra.Command, args []string) error {
			opts.Finder = shared.NewFinder(f)

			if repoOverride, _ := cmd.Flags().GetString("repo"); repoOverride != "" && len(args) == 0 {
				return cmdutil.FlagErrorf("argument required when using the --repo flag")
			}

			if len(args) > 0 {
				opts.SelectorArg = args[0]
			}

			methodFlags := 0
			if flagMerge {
				opts.MergeMethod = PullRequestMergeMethodMerge
				methodFlags++
			}
			if flagRebase {
				opts.MergeMethod = PullRequestMergeMethodRebase
				methodFlags++
			}
			if flagSquash {
				opts.MergeMethod = PullRequestMergeMethodSquash
				methodFlags++
			}
			if methodFlags == 0 {
				if !opts.IO.CanPrompt() {
					return cmdutil.FlagErrorf("--merge, --rebase, or --squash required when not running interactively")
				}
				opts.InteractiveMode = true
			} else if methodFlags > 1 {
				return cmdutil.FlagErrorf("only one of --merge, --rebase, or --squash can be enabled")
			}

			opts.IsDeleteBranchIndicated = cmd.Flags().Changed("delete-branch")
			opts.CanDeleteLocalBranch = !cmd.Flags().Changed("repo")

			if opts.Subject != "" {
				opts.SubjectSet = true
			}

			bodyProvided := cmd.Flags().Changed("body")
			bodyFileProvided := bodyFile != ""

			if err := cmdutil.MutuallyExclusive(
				"specify only one of `--auto`, `--disable-auto`, or `--admin`",
				opts.AutoMergeEnable,
				opts.AutoMergeDisable,
				opts.UseAdmin,
			); err != nil {
				return err
			}

			if err := cmdutil.MutuallyExclusive(
				"specify only one of `--body` or `--body-file`",
				bodyProvided,
				bodyFileProvided,
			); err != nil {
				return err
			}
			if bodyProvided || bodyFileProvided {
				opts.BodySet = true
				if bodyFileProvided {
					b, err := cmdutil.ReadFile(bodyFile, opts.IO.In)
					if err != nil {
						return err
					}
					opts.Body = string(b)
				}

			}

			opts.Editor = &userEditor{
				io:     opts.IO,
				config: f.Config,
			}

			if runF != nil {
				return runF(opts)
			}
			return mergeRun(opts)
		},
	}

	cmd.Flags().BoolVar(&opts.UseAdmin, "admin", false, "Use administrator privileges to merge a pull request that does not meet requirements")
	cmd.Flags().BoolVarP(&opts.DeleteBranch, "delete-branch", "d", false, "Delete the local and remote branch after merge")
	cmd.Flags().StringVarP(&opts.Body, "body", "b", "", "Body `text` for the merge commit")
<<<<<<< HEAD
	cmd.Flags().StringVarP(&bodyFile, "body-file", "F", "", "Read body text from `file`")
	cmd.Flags().StringVarP(&opts.Subject, "subject", "", "", "Subject `text` for the merge commit")
=======
	cmd.Flags().StringVarP(&bodyFile, "body-file", "F", "", "Read body text from `file` (use \"-\" to read from standard input)")
>>>>>>> 9f2639e8
	cmd.Flags().BoolVarP(&flagMerge, "merge", "m", false, "Merge the commits with the base branch")
	cmd.Flags().BoolVarP(&flagRebase, "rebase", "r", false, "Rebase the commits onto the base branch")
	cmd.Flags().BoolVarP(&flagSquash, "squash", "s", false, "Squash the commits into one commit and merge it into the base branch")
	cmd.Flags().BoolVar(&opts.AutoMergeEnable, "auto", false, "Automatically merge only after necessary requirements are met")
	cmd.Flags().BoolVar(&opts.AutoMergeDisable, "disable-auto", false, "Disable auto-merge for this pull request")
	return cmd
}

func mergeRun(opts *MergeOptions) error {
	cs := opts.IO.ColorScheme()

	findOptions := shared.FindOptions{
		Selector: opts.SelectorArg,
		Fields:   []string{"id", "number", "state", "title", "lastCommit", "mergeStateStatus", "headRepositoryOwner", "headRefName"},
	}
	pr, baseRepo, err := opts.Finder.Find(findOptions)
	if err != nil {
		return err
	}

	isTerminal := opts.IO.IsStdoutTTY()

	httpClient, err := opts.HttpClient()
	if err != nil {
		return err
	}
	apiClient := api.NewClientFromHTTP(httpClient)

	if opts.AutoMergeDisable {
		err := disableAutoMerge(httpClient, baseRepo, pr.ID)
		if err != nil {
			return err
		}
		if isTerminal {
			fmt.Fprintf(opts.IO.ErrOut, "%s Auto-merge disabled for pull request #%d\n", cs.SuccessIconWithColor(cs.Green), pr.Number)
		}
		return nil
	}

	if opts.SelectorArg == "" && len(pr.Commits.Nodes) > 0 {
		if localBranchLastCommit, err := git.LastCommit(); err == nil {
			if localBranchLastCommit.Sha != pr.Commits.Nodes[len(pr.Commits.Nodes)-1].Commit.OID {
				fmt.Fprintf(opts.IO.ErrOut,
					"%s Pull request #%d (%s) has diverged from local branch\n", cs.Yellow("!"), pr.Number, pr.Title)
			}
		}
	}

	isPRAlreadyMerged := pr.State == "MERGED"
	if reason := blockedReason(pr.MergeStateStatus, opts.UseAdmin); !opts.AutoMergeEnable && !isPRAlreadyMerged && reason != "" {
		fmt.Fprintf(opts.IO.ErrOut, "%s Pull request #%d is not mergeable: %s.\n", cs.FailureIcon(), pr.Number, reason)
		fmt.Fprintf(opts.IO.ErrOut, "To have the pull request merged after all the requirements have been met, add the `--auto` flag.\n")
		if !opts.UseAdmin && allowsAdminOverride(pr.MergeStateStatus) {
			// TODO: show this flag only to repo admins
			fmt.Fprintf(opts.IO.ErrOut, "To use administrator privileges to immediately merge the pull request, add the `--admin` flag.\n")
		}
		return cmdutil.SilentError
	}

	deleteBranch := opts.DeleteBranch
	crossRepoPR := pr.HeadRepositoryOwner.Login != baseRepo.RepoOwner()
	autoMerge := opts.AutoMergeEnable && !isImmediatelyMergeable(pr.MergeStateStatus)
	localBranchExists := false
	if opts.CanDeleteLocalBranch {
		localBranchExists = git.HasLocalBranch(pr.HeadRefName)
	}

	if !isPRAlreadyMerged {
		payload := mergePayload{
<<<<<<< HEAD
			repo:             baseRepo,
			pullRequestID:    pr.ID,
			method:           opts.MergeMethod,
			auto:             opts.AutoMergeEnable,
			commitBody:       opts.Body,
			setCommitBody:    opts.BodySet,
			setCommitSubject: opts.SubjectSet,
=======
			repo:          baseRepo,
			pullRequestID: pr.ID,
			method:        opts.MergeMethod,
			auto:          autoMerge,
			commitBody:    opts.Body,
			setCommitBody: opts.BodySet,
>>>>>>> 9f2639e8
		}

		if opts.InteractiveMode {
			r, err := api.GitHubRepo(apiClient, baseRepo)
			if err != nil {
				return err
			}
			payload.method, err = mergeMethodSurvey(r)
			if err != nil {
				return err
			}
			deleteBranch, err = deleteBranchSurvey(opts, crossRepoPR, localBranchExists)
			if err != nil {
				return err
			}

			allowEdit := payload.method != PullRequestMergeMethodRebase

			allowEditMsg := allowEdit && !payload.setCommitBody
			allowEditSubject := allowEdit && !payload.setCommitSubject

			for {
				action, err := confirmSurvey(allowEditMsg, allowEditSubject)
				if err != nil {
					return fmt.Errorf("unable to confirm: %w", err)
				}

				submit, err := confirmSubmission(httpClient, opts, action, &payload)
				if err != nil {
					return err
				}
				if submit {
					break
				}

				allowEditMsg = !payload.setCommitBody
				allowEditSubject = !payload.setCommitSubject
			}
		}

		err = mergePullRequest(httpClient, payload)
		if err != nil {
			return err
		}

		if isTerminal {
			if payload.auto {
				method := ""
				switch payload.method {
				case PullRequestMergeMethodRebase:
					method = " via rebase"
				case PullRequestMergeMethodSquash:
					method = " via squash"
				}
				fmt.Fprintf(opts.IO.ErrOut, "%s Pull request #%d will be automatically merged%s when all requirements are met\n", cs.SuccessIconWithColor(cs.Green), pr.Number, method)
			} else {
				action := "Merged"
				switch payload.method {
				case PullRequestMergeMethodRebase:
					action = "Rebased and merged"
				case PullRequestMergeMethodSquash:
					action = "Squashed and merged"
				}
				fmt.Fprintf(opts.IO.ErrOut, "%s %s pull request #%d (%s)\n", cs.SuccessIconWithColor(cs.Magenta), action, pr.Number, pr.Title)
			}
		}
	} else if !opts.IsDeleteBranchIndicated && opts.InteractiveMode && !crossRepoPR && !opts.AutoMergeEnable {
		err := prompt.SurveyAskOne(&survey.Confirm{
			Message: fmt.Sprintf("Pull request #%d was already merged. Delete the branch locally?", pr.Number),
			Default: false,
		}, &deleteBranch)
		if err != nil {
			return fmt.Errorf("could not prompt: %w", err)
		}
	} else if crossRepoPR {
		fmt.Fprintf(opts.IO.ErrOut, "%s Pull request #%d was already merged\n", cs.WarningIcon(), pr.Number)
	}

	if !deleteBranch || crossRepoPR || autoMerge {
		return nil
	}

	branchSwitchString := ""

	if opts.CanDeleteLocalBranch && localBranchExists {
		currentBranch, err := opts.Branch()
		if err != nil {
			return err
		}

		var branchToSwitchTo string
		if currentBranch == pr.HeadRefName {
			branchToSwitchTo, err = api.RepoDefaultBranch(apiClient, baseRepo)
			if err != nil {
				return err
			}

			err = git.CheckoutBranch(branchToSwitchTo)
			if err != nil {
				return err
			}

			err := pullLatestChanges(opts, baseRepo, branchToSwitchTo)
			if err != nil {
				fmt.Fprintf(opts.IO.ErrOut, "%s warning: not posible to fast-forward to: %q\n", cs.WarningIcon(), branchToSwitchTo)
			}
		}

		if err := git.DeleteLocalBranch(pr.HeadRefName); err != nil {
			err = fmt.Errorf("failed to delete local branch %s: %w", cs.Cyan(pr.HeadRefName), err)
			return err
		}

		if branchToSwitchTo != "" {
			branchSwitchString = fmt.Sprintf(" and switched to branch %s", cs.Cyan(branchToSwitchTo))
		}
	}
	if !isPRAlreadyMerged {
		err = api.BranchDeleteRemote(apiClient, baseRepo, pr.HeadRefName)
		var httpErr api.HTTPError
		// The ref might have already been deleted by GitHub
		if err != nil && (!errors.As(err, &httpErr) || httpErr.StatusCode != 422) {
			err = fmt.Errorf("failed to delete remote branch %s: %w", cs.Cyan(pr.HeadRefName), err)
			return err
		}
	}

	if isTerminal {
		fmt.Fprintf(opts.IO.ErrOut, "%s Deleted branch %s%s\n", cs.SuccessIconWithColor(cs.Red), cs.Cyan(pr.HeadRefName), branchSwitchString)
	}

	return nil
}

func pullLatestChanges(opts *MergeOptions, repo ghrepo.Interface, branch string) error {
	remotes, err := opts.Remotes()
	if err != nil {
		return err
	}

	baseRemote, err := remotes.FindByRepo(repo.RepoOwner(), repo.RepoName())
	if err != nil {
		return err
	}

	err = git.Pull(baseRemote.Name, branch)
	if err != nil {
		return err
	}

	return nil
}

func mergeMethodSurvey(baseRepo *api.Repository) (PullRequestMergeMethod, error) {
	type mergeOption struct {
		title  string
		method PullRequestMergeMethod
	}

	var mergeOpts []mergeOption
	if baseRepo.MergeCommitAllowed {
		opt := mergeOption{title: "Create a merge commit", method: PullRequestMergeMethodMerge}
		mergeOpts = append(mergeOpts, opt)
	}
	if baseRepo.RebaseMergeAllowed {
		opt := mergeOption{title: "Rebase and merge", method: PullRequestMergeMethodRebase}
		mergeOpts = append(mergeOpts, opt)
	}
	if baseRepo.SquashMergeAllowed {
		opt := mergeOption{title: "Squash and merge", method: PullRequestMergeMethodSquash}
		mergeOpts = append(mergeOpts, opt)
	}

	var surveyOpts []string
	for _, v := range mergeOpts {
		surveyOpts = append(surveyOpts, v.title)
	}

	mergeQuestion := &survey.Select{
		Message: "What merge method would you like to use?",
		Options: surveyOpts,
	}

	var result int
	err := prompt.SurveyAskOne(mergeQuestion, &result)
	return mergeOpts[result].method, err
}

func deleteBranchSurvey(opts *MergeOptions, crossRepoPR, localBranchExists bool) (bool, error) {
	if !crossRepoPR && !opts.IsDeleteBranchIndicated {
		var message string
		if opts.CanDeleteLocalBranch && localBranchExists {
			message = "Delete the branch locally and on GitHub?"
		} else {
			message = "Delete the branch on GitHub?"
		}

		var result bool
		submit := &survey.Confirm{
			Message: message,
			Default: false,
		}
		err := prompt.SurveyAskOne(submit, &result)
		return result, err
	}

	return opts.DeleteBranch, nil
}

func confirmSurvey(allowEditMsg, allowEditSubject bool) (shared.Action, error) {
	const (
		submitLabel            = "Submit"
		editCommitSubjectLabel = "Edit commit subject"
		editCommitMsgLabel     = "Edit commit message"
		cancelLabel            = "Cancel"
	)

	options := []string{submitLabel}
	if allowEditSubject {
		options = append(options, editCommitSubjectLabel)
	}
	if allowEditMsg {
		options = append(options, editCommitMsgLabel)
	}
	options = append(options, cancelLabel)

	var result string
	submit := &survey.Select{
		Message: "What's next?",
		Options: options,
	}
	err := prompt.SurveyAskOne(submit, &result)
	if err != nil {
		return shared.CancelAction, fmt.Errorf("could not prompt: %w", err)
	}

	switch result {
	case submitLabel:
		return shared.SubmitAction, nil
	case editCommitSubjectLabel:
		return shared.EditCommitSubjectAction, nil
	case editCommitMsgLabel:
		return shared.EditCommitMessageAction, nil
	default:
		return shared.CancelAction, nil
	}
}

func confirmSubmission(client *http.Client, opts *MergeOptions, action shared.Action, payload *mergePayload) (bool, error) {
	var err error

	switch action {
	case shared.EditCommitMessageAction:
		if !payload.setCommitBody {
			payload.commitBody, err = getMergeText(client, payload.repo, payload.pullRequestID, payload.method)
			if err != nil {
				return false, err
			}
		}

		payload.commitBody, err = opts.Editor.Edit("*.md", payload.commitBody)
		if err != nil {
			return false, err
		}
		payload.setCommitBody = true

		return false, nil

	case shared.EditCommitSubjectAction:
		if !payload.setCommitSubject {
			payload.commitSubject, err = getMergeHeadlineText(client, payload.repo, payload.pullRequestID, payload.method)
			if err != nil {
				return false, err
			}
		}

		payload.commitSubject, err = opts.Editor.Edit("*.md", payload.commitSubject)
		if err != nil {
			return false, err
		}
		payload.setCommitSubject = true

		return false, nil

	case shared.CancelAction:
		fmt.Fprintln(opts.IO.ErrOut, "Cancelled.")
		return false, cmdutil.CancelError

	case shared.SubmitAction:
		return true, nil

	default:
		return false, fmt.Errorf("unable to confirm: %w", err)
	}
}

type userEditor struct {
	io     *iostreams.IOStreams
	config func() (config.Config, error)
}

func (e *userEditor) Edit(filename, startingText string) (string, error) {
	editorCommand, err := cmdutil.DetermineEditor(e.config)
	if err != nil {
		return "", err
	}

	return surveyext.Edit(editorCommand, filename, startingText, e.io.In, e.io.Out, e.io.ErrOut)
}

// blockedReason translates various MergeStateStatus GraphQL values into human-readable reason
func blockedReason(status string, useAdmin bool) string {
	switch status {
	case "BLOCKED":
		if useAdmin {
			return ""
		}
		return "the base branch policy prohibits the merge"
	case "BEHIND":
		if useAdmin {
			return ""
		}
		return "the head branch is not up to date with the base branch"
	case "DIRTY":
		return "the merge commit cannot be cleanly created"
	default:
		return ""
	}
}

func allowsAdminOverride(status string) bool {
	switch status {
	case "BLOCKED", "BEHIND":
		return true
	default:
		return false
	}
}

func isImmediatelyMergeable(status string) bool {
	switch status {
	case "CLEAN", "HAS_HOOKS", "UNSTABLE":
		return true
	default:
		return false
	}
}<|MERGE_RESOLUTION|>--- conflicted
+++ resolved
@@ -163,12 +163,8 @@
 	cmd.Flags().BoolVar(&opts.UseAdmin, "admin", false, "Use administrator privileges to merge a pull request that does not meet requirements")
 	cmd.Flags().BoolVarP(&opts.DeleteBranch, "delete-branch", "d", false, "Delete the local and remote branch after merge")
 	cmd.Flags().StringVarP(&opts.Body, "body", "b", "", "Body `text` for the merge commit")
-<<<<<<< HEAD
-	cmd.Flags().StringVarP(&bodyFile, "body-file", "F", "", "Read body text from `file`")
+	cmd.Flags().StringVarP(&bodyFile, "body-file", "F", "", "Read body text from `file` (use \"-\" to read from standard input)")
 	cmd.Flags().StringVarP(&opts.Subject, "subject", "", "", "Subject `text` for the merge commit")
-=======
-	cmd.Flags().StringVarP(&bodyFile, "body-file", "F", "", "Read body text from `file` (use \"-\" to read from standard input)")
->>>>>>> 9f2639e8
 	cmd.Flags().BoolVarP(&flagMerge, "merge", "m", false, "Merge the commits with the base branch")
 	cmd.Flags().BoolVarP(&flagRebase, "rebase", "r", false, "Rebase the commits onto the base branch")
 	cmd.Flags().BoolVarP(&flagSquash, "squash", "s", false, "Squash the commits into one commit and merge it into the base branch")
@@ -238,22 +234,13 @@
 
 	if !isPRAlreadyMerged {
 		payload := mergePayload{
-<<<<<<< HEAD
 			repo:             baseRepo,
 			pullRequestID:    pr.ID,
 			method:           opts.MergeMethod,
-			auto:             opts.AutoMergeEnable,
+			auto:             autoMerge,
 			commitBody:       opts.Body,
 			setCommitBody:    opts.BodySet,
 			setCommitSubject: opts.SubjectSet,
-=======
-			repo:          baseRepo,
-			pullRequestID: pr.ID,
-			method:        opts.MergeMethod,
-			auto:          autoMerge,
-			commitBody:    opts.Body,
-			setCommitBody: opts.BodySet,
->>>>>>> 9f2639e8
 		}
 
 		if opts.InteractiveMode {
