--- conflicted
+++ resolved
@@ -48,13 +48,9 @@
 	UseAdmin                bool
 	IsDeleteBranchIndicated bool
 	CanDeleteLocalBranch    bool
-<<<<<<< HEAD
-	InteractiveMode         bool
-
-	Sha string
-=======
-	MergeStrategyEmpty      bool
->>>>>>> 4c237708
+
+	Sha                string
+	MergeStrategyEmpty bool
 }
 
 // ErrAlreadyInMergeQueue indicates that the pull request is already in a merge queue
@@ -488,11 +484,7 @@
 func NewMergeContext(opts *MergeOptions) (*mergeContext, error) {
 	findOptions := shared.FindOptions{
 		Selector: opts.SelectorArg,
-<<<<<<< HEAD
-		Fields:   []string{"id", "number", "state", "title", "lastCommit", "mergeStateStatus", "headRepositoryOwner", "headRefName", "headRefOid"},
-=======
-		Fields:   []string{"id", "number", "state", "title", "lastCommit", "mergeStateStatus", "headRepositoryOwner", "headRefName", "baseRefName", "isInMergeQueue", "isMergeQueueEnabled"},
->>>>>>> 4c237708
+		Fields:   []string{"id", "number", "state", "title", "lastCommit", "mergeStateStatus", "headRepositoryOwner", "headRefName", "baseRefName", "headRefOid", "isInMergeQueue", "isMergeQueueEnabled"},
 	}
 	pr, baseRepo, err := opts.Finder.Find(findOptions)
 	if err != nil {
