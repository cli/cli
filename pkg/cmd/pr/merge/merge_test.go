package merge

import (
	"bytes"
	"errors"
	"fmt"
	"io"
	"net/http"
	"os"
	"path/filepath"
	"regexp"
	"strings"
	"testing"

	"github.com/MakeNowJust/heredoc"
	"github.com/cli/cli/v2/api"
	"github.com/cli/cli/v2/context"
	"github.com/cli/cli/v2/git"
	"github.com/cli/cli/v2/internal/ghrepo"
	"github.com/cli/cli/v2/internal/run"
	"github.com/cli/cli/v2/pkg/cmd/pr/shared"
	"github.com/cli/cli/v2/pkg/cmdutil"
	"github.com/cli/cli/v2/pkg/httpmock"
	"github.com/cli/cli/v2/pkg/iostreams"
	"github.com/cli/cli/v2/pkg/prompt"
	"github.com/cli/cli/v2/test"
	"github.com/google/shlex"
	"github.com/stretchr/testify/assert"
	"github.com/stretchr/testify/require"
)

func Test_NewCmdMerge(t *testing.T) {
	tmpFile := filepath.Join(t.TempDir(), "my-body.md")
	err := os.WriteFile(tmpFile, []byte("a body from file"), 0600)
	require.NoError(t, err)

	tests := []struct {
		name    string
		args    string
		stdin   string
		isTTY   bool
		want    MergeOptions
		wantErr string
	}{
		{
			name:  "number argument",
			args:  "123",
			isTTY: true,
			want: MergeOptions{
				SelectorArg:             "123",
				DeleteBranch:            false,
				IsDeleteBranchIndicated: false,
				CanDeleteLocalBranch:    true,
				MergeMethod:             PullRequestMergeMethodMerge,
				MergeStrategyEmpty:      true,
				Body:                    "",
				BodySet:                 false,
			},
		},
		{
			name:  "delete-branch specified",
			args:  "--delete-branch=false",
			isTTY: true,
			want: MergeOptions{
				SelectorArg:             "",
				DeleteBranch:            false,
				IsDeleteBranchIndicated: true,
				CanDeleteLocalBranch:    true,
				MergeMethod:             PullRequestMergeMethodMerge,
				MergeStrategyEmpty:      true,
				Body:                    "",
				BodySet:                 false,
			},
		},
		{
			name:  "body from file",
			args:  fmt.Sprintf("123 --body-file '%s'", tmpFile),
			isTTY: true,
			want: MergeOptions{
				SelectorArg:             "123",
				DeleteBranch:            false,
				IsDeleteBranchIndicated: false,
				CanDeleteLocalBranch:    true,
				MergeMethod:             PullRequestMergeMethodMerge,
				MergeStrategyEmpty:      true,
				Body:                    "a body from file",
				BodySet:                 true,
			},
		},
		{
			name:  "body from stdin",
			args:  "123 --body-file -",
			stdin: "this is on standard input",
			isTTY: true,
			want: MergeOptions{
				SelectorArg:             "123",
				DeleteBranch:            false,
				IsDeleteBranchIndicated: false,
				CanDeleteLocalBranch:    true,
				MergeMethod:             PullRequestMergeMethodMerge,
				MergeStrategyEmpty:      true,
				Body:                    "this is on standard input",
				BodySet:                 true,
			},
		},
		{
			name:  "body",
			args:  "123 -bcool",
			isTTY: true,
			want: MergeOptions{
				SelectorArg:             "123",
				DeleteBranch:            false,
				IsDeleteBranchIndicated: false,
				CanDeleteLocalBranch:    true,
				MergeMethod:             PullRequestMergeMethodMerge,
				MergeStrategyEmpty:      true,
				Body:                    "cool",
				BodySet:                 true,
			},
		},
		{
			name:  "sha specified",
			args:  "123 --sha 555",
			isTTY: true,
			want: MergeOptions{
				SelectorArg:             "123",
				DeleteBranch:            false,
				IsDeleteBranchIndicated: false,
				CanDeleteLocalBranch:    true,
				MergeMethod:             PullRequestMergeMethodMerge,
				InteractiveMode:         true,
				Body:                    "",
				BodySet:                 false,
				Sha:                     "555",
			},
		},
		{
			name:    "body and body-file flags",
			args:    "123 --body 'test' --body-file 'test-file.txt'",
			isTTY:   true,
			wantErr: "specify only one of `--body` or `--body-file`",
		},
		{
			name:    "no argument with --repo override",
			args:    "-R owner/repo",
			isTTY:   true,
			wantErr: "argument required when using the --repo flag",
		},
		{
			name:    "multiple merge methods",
			args:    "123 --merge --rebase",
			isTTY:   true,
			wantErr: "only one of --merge, --rebase, or --squash can be enabled",
		},
		{
			name:    "multiple merge methods, non-tty",
			args:    "123 --merge --rebase",
			isTTY:   false,
			wantErr: "only one of --merge, --rebase, or --squash can be enabled",
		},
	}
	for _, tt := range tests {
		t.Run(tt.name, func(t *testing.T) {
			ios, stdin, _, _ := iostreams.Test()
			ios.SetStdoutTTY(tt.isTTY)
			ios.SetStdinTTY(tt.isTTY)
			ios.SetStderrTTY(tt.isTTY)

			if tt.stdin != "" {
				_, _ = stdin.WriteString(tt.stdin)
			}

			f := &cmdutil.Factory{
				IOStreams: ios,
			}

			var opts *MergeOptions
			cmd := NewCmdMerge(f, func(o *MergeOptions) error {
				opts = o
				return nil
			})
			cmd.PersistentFlags().StringP("repo", "R", "", "")

			argv, err := shlex.Split(tt.args)
			require.NoError(t, err)
			cmd.SetArgs(argv)

			cmd.SetIn(&bytes.Buffer{})
			cmd.SetOut(io.Discard)
			cmd.SetErr(io.Discard)

			_, err = cmd.ExecuteC()
			if tt.wantErr != "" {
				require.EqualError(t, err, tt.wantErr)
				return
			} else {
				require.NoError(t, err)
			}

			assert.Equal(t, tt.want.SelectorArg, opts.SelectorArg)
			assert.Equal(t, tt.want.DeleteBranch, opts.DeleteBranch)
			assert.Equal(t, tt.want.CanDeleteLocalBranch, opts.CanDeleteLocalBranch)
			assert.Equal(t, tt.want.MergeMethod, opts.MergeMethod)
			assert.Equal(t, tt.want.MergeStrategyEmpty, opts.MergeStrategyEmpty)
			assert.Equal(t, tt.want.Body, opts.Body)
			assert.Equal(t, tt.want.BodySet, opts.BodySet)
			assert.Equal(t, tt.want.Sha, opts.Sha)
		})
	}
}

func baseRepo(owner, repo, branch string) ghrepo.Interface {
	return api.InitRepoHostname(&api.Repository{
		Name:             repo,
		Owner:            api.RepositoryOwner{Login: owner},
		DefaultBranchRef: api.BranchRef{Name: branch},
	}, "github.com")
}

func stubCommit(pr *api.PullRequest, oid string) {
	pr.Commits.Nodes = append(pr.Commits.Nodes, api.PullRequestCommit{
		Commit: api.PullRequestCommitCommit{OID: oid},
	})
}

func runCommand(rt http.RoundTripper, branch string, isTTY bool, cli string) (*test.CmdOut, error) {
	ios, _, stdout, stderr := iostreams.Test()
	ios.SetStdoutTTY(isTTY)
	ios.SetStdinTTY(isTTY)
	ios.SetStderrTTY(isTTY)

	factory := &cmdutil.Factory{
		IOStreams: ios,
		HttpClient: func() (*http.Client, error) {
			return &http.Client{Transport: rt}, nil
		},
		Branch: func() (string, error) {
			return branch, nil
		},
		Remotes: func() (context.Remotes, error) {
			return []*context.Remote{
				{
					Remote: &git.Remote{
						Name: "origin",
					},
					Repo: ghrepo.New("OWNER", "REPO"),
				},
			}, nil
		},
	}

	cmd := NewCmdMerge(factory, nil)
	cmd.PersistentFlags().StringP("repo", "R", "", "")

	cli = strings.TrimPrefix(cli, "pr merge")
	argv, err := shlex.Split(cli)
	if err != nil {
		return nil, err
	}
	cmd.SetArgs(argv)

	cmd.SetIn(&bytes.Buffer{})
	cmd.SetOut(io.Discard)
	cmd.SetErr(io.Discard)

	_, err = cmd.ExecuteC()
	return &test.CmdOut{
		OutBuf: stdout,
		ErrBuf: stderr,
	}, err
}

func initFakeHTTP() *httpmock.Registry {
	return &httpmock.Registry{}
}

func TestPrMerge(t *testing.T) {
	http := initFakeHTTP()
	defer http.Verify(t)

	shared.RunCommandFinder(
		"1",
		&api.PullRequest{
			ID:               "THE-ID",
			Number:           1,
			State:            "OPEN",
			Title:            "The title of the PR",
			MergeStateStatus: "CLEAN",
		},
		baseRepo("OWNER", "REPO", "main"),
	)

	http.Register(
		httpmock.GraphQL(`mutation PullRequestMerge\b`),
		httpmock.GraphQLMutation(`{}`, func(input map[string]interface{}) {
			assert.Equal(t, "THE-ID", input["pullRequestId"].(string))
			assert.Equal(t, "MERGE", input["mergeMethod"].(string))
			assert.NotContains(t, input, "commitHeadline")
		}),
	)

	cs, cmdTeardown := run.Stub()
	defer cmdTeardown(t)
	cs.Register(`git rev-parse --verify refs/heads/`, 0, "")

	output, err := runCommand(http, "main", true, "pr merge 1 --merge")
	if err != nil {
		t.Fatalf("error running command `pr merge`: %v", err)
	}

	r := regexp.MustCompile(`Merged pull request #1 \(The title of the PR\)`)

	if !r.MatchString(output.Stderr()) {
		t.Fatalf("output did not match regexp /%s/\n> output\n%q\n", r, output.Stderr())
	}
}

func TestPrMerge_blocked(t *testing.T) {
	http := initFakeHTTP()
	defer http.Verify(t)

	shared.RunCommandFinder(
		"1",
		&api.PullRequest{
			ID:               "THE-ID",
			Number:           1,
			State:            "OPEN",
			Title:            "The title of the PR",
			MergeStateStatus: "BLOCKED",
		},
		baseRepo("OWNER", "REPO", "main"),
	)

	cs, cmdTeardown := run.Stub()
	defer cmdTeardown(t)
	cs.Register(`git rev-parse --verify refs/heads/`, 0, "")

	output, err := runCommand(http, "main", true, "pr merge 1 --merge")
	assert.EqualError(t, err, "SilentError")

	assert.Equal(t, "", output.String())
	assert.Equal(t, heredoc.Docf(`
		X Pull request #1 is not mergeable: the base branch policy prohibits the merge.
		To have the pull request merged after all the requirements have been met, add the %[1]s--auto%[1]s flag.
		To use administrator privileges to immediately merge the pull request, add the %[1]s--admin%[1]s flag.
		`, "`"), output.Stderr())
}

func TestPrMerge_dirty(t *testing.T) {
	http := initFakeHTTP()
	defer http.Verify(t)

	shared.RunCommandFinder(
		"1",
		&api.PullRequest{
			ID:               "THE-ID",
			Number:           123,
			State:            "OPEN",
			Title:            "The title of the PR",
			MergeStateStatus: "DIRTY",
			BaseRefName:      "trunk",
			HeadRefName:      "feature",
		},
		baseRepo("OWNER", "REPO", "main"),
	)

	cs, cmdTeardown := run.Stub()
	defer cmdTeardown(t)
	cs.Register(`git rev-parse --verify refs/heads/`, 0, "")

	output, err := runCommand(http, "main", true, "pr merge 1 --merge")
	assert.EqualError(t, err, "SilentError")

	assert.Equal(t, "", output.String())
	assert.Equal(t, heredoc.Docf(`
		X Pull request #123 is not mergeable: the merge commit cannot be cleanly created.
		To have the pull request merged after all the requirements have been met, add the %[1]s--auto%[1]s flag.
		Run the following to resolve the merge conflicts locally:
		  gh pr checkout 123 && git fetch origin trunk && git merge origin/trunk
	`, "`"), output.Stderr())
}

func TestPrMerge_nontty(t *testing.T) {
	http := initFakeHTTP()
	defer http.Verify(t)

	shared.RunCommandFinder(
		"1",
		&api.PullRequest{
			ID:               "THE-ID",
			Number:           1,
			State:            "OPEN",
			Title:            "The title of the PR",
			MergeStateStatus: "CLEAN",
		},
		baseRepo("OWNER", "REPO", "main"),
	)

	http.Register(
		httpmock.GraphQL(`mutation PullRequestMerge\b`),
		httpmock.GraphQLMutation(`{}`, func(input map[string]interface{}) {
			assert.Equal(t, "THE-ID", input["pullRequestId"].(string))
			assert.Equal(t, "MERGE", input["mergeMethod"].(string))
			assert.NotContains(t, input, "commitHeadline")
		}))

	cs, cmdTeardown := run.Stub()
	defer cmdTeardown(t)

	cs.Register(`git rev-parse --verify refs/heads/`, 0, "")

	output, err := runCommand(http, "main", false, "pr merge 1 --merge")
	if err != nil {
		t.Fatalf("error running command `pr merge`: %v", err)
	}

	assert.Equal(t, "", output.String())
	assert.Equal(t, "", output.Stderr())
}

func TestPrMerge_editMessage_nontty(t *testing.T) {
	http := initFakeHTTP()
	defer http.Verify(t)

	shared.RunCommandFinder(
		"1",
		&api.PullRequest{
			ID:               "THE-ID",
			Number:           1,
			State:            "OPEN",
			Title:            "The title of the PR",
			MergeStateStatus: "CLEAN",
		},
		baseRepo("OWNER", "REPO", "main"),
	)

	http.Register(
		httpmock.GraphQL(`mutation PullRequestMerge\b`),
		httpmock.GraphQLMutation(`{}`, func(input map[string]interface{}) {
			assert.Equal(t, "THE-ID", input["pullRequestId"].(string))
			assert.Equal(t, "MERGE", input["mergeMethod"].(string))
			assert.Equal(t, "mytitle", input["commitHeadline"].(string))
			assert.Equal(t, "mybody", input["commitBody"].(string))
		}))

	cs, cmdTeardown := run.Stub()
	defer cmdTeardown(t)

	cs.Register(`git rev-parse --verify refs/heads/`, 0, "")

	output, err := runCommand(http, "main", false, "pr merge 1 --merge -t mytitle -b mybody")
	if err != nil {
		t.Fatalf("error running command `pr merge`: %v", err)
	}

	assert.Equal(t, "", output.String())
	assert.Equal(t, "", output.Stderr())
}

func TestPrMerge_withRepoFlag(t *testing.T) {
	http := initFakeHTTP()
	defer http.Verify(t)

	shared.RunCommandFinder(
		"1",
		&api.PullRequest{
			ID:               "THE-ID",
			Number:           1,
			State:            "OPEN",
			Title:            "The title of the PR",
			MergeStateStatus: "CLEAN",
		},
		baseRepo("OWNER", "REPO", "main"),
	)

	http.Register(
		httpmock.GraphQL(`mutation PullRequestMerge\b`),
		httpmock.GraphQLMutation(`{}`, func(input map[string]interface{}) {
			assert.Equal(t, "THE-ID", input["pullRequestId"].(string))
			assert.Equal(t, "MERGE", input["mergeMethod"].(string))
			assert.NotContains(t, input, "commitHeadline")
		}))

	_, cmdTeardown := run.Stub()
	defer cmdTeardown(t)

	output, err := runCommand(http, "main", true, "pr merge 1 --merge -R OWNER/REPO")
	if err != nil {
		t.Fatalf("error running command `pr merge`: %v", err)
	}

	r := regexp.MustCompile(`Merged pull request #1 \(The title of the PR\)`)

	if !r.MatchString(output.Stderr()) {
		t.Fatalf("output did not match regexp /%s/\n> output\n%q\n", r, output.Stderr())
	}
}

func TestPrMerge_deleteBranch(t *testing.T) {
	http := initFakeHTTP()
	defer http.Verify(t)

	shared.RunCommandFinder(
		"",
		&api.PullRequest{
			ID:               "PR_10",
			Number:           10,
			State:            "OPEN",
			Title:            "Blueberries are a good fruit",
			HeadRefName:      "blueberries",
			BaseRefName:      "main",
			MergeStateStatus: "CLEAN",
		},
		baseRepo("OWNER", "REPO", "main"),
	)

	http.Register(
		httpmock.GraphQL(`mutation PullRequestMerge\b`),
		httpmock.GraphQLMutation(`{}`, func(input map[string]interface{}) {
			assert.Equal(t, "PR_10", input["pullRequestId"].(string))
			assert.Equal(t, "MERGE", input["mergeMethod"].(string))
			assert.NotContains(t, input, "commitHeadline")
		}))
	http.Register(
		httpmock.REST("DELETE", "repos/OWNER/REPO/git/refs/heads/blueberries"),
		httpmock.StringResponse(`{}`))

	cs, cmdTeardown := run.Stub()
	defer cmdTeardown(t)

	cs.Register(`git rev-parse --verify refs/heads/main`, 0, "")
	cs.Register(`git checkout main`, 0, "")
	cs.Register(`git rev-parse --verify refs/heads/blueberries`, 0, "")
	cs.Register(`git branch -D blueberries`, 0, "")
	cs.Register(`git pull --ff-only`, 0, "")

	output, err := runCommand(http, "blueberries", true, `pr merge --merge --delete-branch`)
	if err != nil {
		t.Fatalf("Got unexpected error running `pr merge` %s", err)
	}

	assert.Equal(t, "", output.String())
	assert.Equal(t, heredoc.Doc(`
		✓ Merged pull request #10 (Blueberries are a good fruit)
		✓ Deleted branch blueberries and switched to branch main
	`), output.Stderr())
}

func TestPrMerge_deleteBranch_nonDefault(t *testing.T) {
	http := initFakeHTTP()
	defer http.Verify(t)

	shared.RunCommandFinder(
		"",
		&api.PullRequest{
			ID:               "PR_10",
			Number:           10,
			State:            "OPEN",
			Title:            "Blueberries are a good fruit",
			HeadRefName:      "blueberries",
			MergeStateStatus: "CLEAN",
			BaseRefName:      "fruit",
		},
		baseRepo("OWNER", "REPO", "main"),
	)

	http.Register(
		httpmock.GraphQL(`mutation PullRequestMerge\b`),
		httpmock.GraphQLMutation(`{}`, func(input map[string]interface{}) {
			assert.Equal(t, "PR_10", input["pullRequestId"].(string))
			assert.Equal(t, "MERGE", input["mergeMethod"].(string))
			assert.NotContains(t, input, "commitHeadline")
		}))
	http.Register(
		httpmock.REST("DELETE", "repos/OWNER/REPO/git/refs/heads/blueberries"),
		httpmock.StringResponse(`{}`))

	cs, cmdTeardown := run.Stub()
	defer cmdTeardown(t)

	cs.Register(`git rev-parse --verify refs/heads/fruit`, 0, "")
	cs.Register(`git checkout fruit`, 0, "")
	cs.Register(`git rev-parse --verify refs/heads/blueberries`, 0, "")
	cs.Register(`git branch -D blueberries`, 0, "")
	cs.Register(`git pull --ff-only`, 0, "")

	output, err := runCommand(http, "blueberries", true, `pr merge --merge --delete-branch`)
	if err != nil {
		t.Fatalf("Got unexpected error running `pr merge` %s", err)
	}

	assert.Equal(t, "", output.String())
	assert.Equal(t, heredoc.Doc(`
		✓ Merged pull request #10 (Blueberries are a good fruit)
		✓ Deleted branch blueberries and switched to branch fruit
	`), output.Stderr())
}

func TestPrMerge_deleteBranch_checkoutNewBranch(t *testing.T) {
	http := initFakeHTTP()
	defer http.Verify(t)

	shared.RunCommandFinder(
		"",
		&api.PullRequest{
			ID:               "PR_10",
			Number:           10,
			State:            "OPEN",
			Title:            "Blueberries are a good fruit",
			HeadRefName:      "blueberries",
			MergeStateStatus: "CLEAN",
			BaseRefName:      "fruit",
		},
		baseRepo("OWNER", "REPO", "main"),
	)

	http.Register(
		httpmock.GraphQL(`mutation PullRequestMerge\b`),
		httpmock.GraphQLMutation(`{}`, func(input map[string]interface{}) {
			assert.Equal(t, "PR_10", input["pullRequestId"].(string))
			assert.Equal(t, "MERGE", input["mergeMethod"].(string))
			assert.NotContains(t, input, "commitHeadline")
		}))
	http.Register(
		httpmock.REST("DELETE", "repos/OWNER/REPO/git/refs/heads/blueberries"),
		httpmock.StringResponse(`{}`))

	cs, cmdTeardown := run.Stub()
	defer cmdTeardown(t)

	cs.Register(`git rev-parse --verify refs/heads/fruit`, 1, "")
	cs.Register(`git checkout -b fruit --track origin/fruit`, 0, "")
	cs.Register(`git rev-parse --verify refs/heads/blueberries`, 0, "")
	cs.Register(`git branch -D blueberries`, 0, "")
	cs.Register(`git pull --ff-only`, 0, "")

	output, err := runCommand(http, "blueberries", true, `pr merge --merge --delete-branch`)
	if err != nil {
		t.Fatalf("Got unexpected error running `pr merge` %s", err)
	}

	assert.Equal(t, "", output.String())
	assert.Equal(t, heredoc.Doc(`
		✓ Merged pull request #10 (Blueberries are a good fruit)
		✓ Deleted branch blueberries and switched to branch fruit
	`), output.Stderr())
}

func TestPrMerge_deleteNonCurrentBranch(t *testing.T) {
	http := initFakeHTTP()
	defer http.Verify(t)

	shared.RunCommandFinder(
		"blueberries",
		&api.PullRequest{
			ID:               "PR_10",
			Number:           10,
			State:            "OPEN",
			Title:            "Blueberries are a good fruit",
			HeadRefName:      "blueberries",
			MergeStateStatus: "CLEAN",
		},
		baseRepo("OWNER", "REPO", "main"),
	)

	http.Register(
		httpmock.GraphQL(`mutation PullRequestMerge\b`),
		httpmock.GraphQLMutation(`{}`, func(input map[string]interface{}) {
			assert.Equal(t, "PR_10", input["pullRequestId"].(string))
			assert.Equal(t, "MERGE", input["mergeMethod"].(string))
			assert.NotContains(t, input, "commitHeadline")
		}))
	http.Register(
		httpmock.REST("DELETE", "repos/OWNER/REPO/git/refs/heads/blueberries"),
		httpmock.StringResponse(`{}`))

	cs, cmdTeardown := run.Stub()
	defer cmdTeardown(t)

	cs.Register(`git rev-parse --verify refs/heads/blueberries`, 0, "")
	cs.Register(`git branch -D blueberries`, 0, "")

	output, err := runCommand(http, "main", true, `pr merge --merge --delete-branch blueberries`)
	if err != nil {
		t.Fatalf("Got unexpected error running `pr merge` %s", err)
	}

	assert.Equal(t, "", output.String())
	assert.Equal(t, heredoc.Doc(`
		✓ Merged pull request #10 (Blueberries are a good fruit)
		✓ Deleted branch blueberries
	`), output.Stderr())
}

func Test_nonDivergingPullRequest(t *testing.T) {
	http := initFakeHTTP()
	defer http.Verify(t)

	pr := &api.PullRequest{
		ID:               "PR_10",
		Number:           10,
		Title:            "Blueberries are a good fruit",
		State:            "OPEN",
		MergeStateStatus: "CLEAN",
		BaseRefName:      "main",
	}
	stubCommit(pr, "COMMITSHA1")

<<<<<<< HEAD
	prFinder := shared.RunCommandFinder("", pr, baseRepo("OWNER", "REPO", "master"))
	prFinder.ExpectFields([]string{"id", "number", "state", "title", "lastCommit", "mergeStateStatus", "headRepositoryOwner", "headRefName", "headRefOid"})
=======
	shared.RunCommandFinder("", pr, baseRepo("OWNER", "REPO", "main"))
>>>>>>> 4c237708

	http.Register(
		httpmock.GraphQL(`mutation PullRequestMerge\b`),
		httpmock.GraphQLMutation(`{}`, func(input map[string]interface{}) {
			assert.Equal(t, "PR_10", input["pullRequestId"].(string))
			assert.Equal(t, "MERGE", input["mergeMethod"].(string))
			assert.NotContains(t, input, "commitHeadline")
		}))

	cs, cmdTeardown := run.Stub()
	defer cmdTeardown(t)

	cs.Register(`git .+ show .+ HEAD`, 0, "COMMITSHA1,title")
	cs.Register(`git rev-parse --verify refs/heads/`, 0, "")

	output, err := runCommand(http, "blueberries", true, "pr merge --merge")
	if err != nil {
		t.Fatalf("error running command `pr merge`: %v", err)
	}

	assert.Equal(t, heredoc.Doc(`
		✓ Merged pull request #10 (Blueberries are a good fruit)
	`), output.Stderr())
}

func Test_divergingPullRequestWarning(t *testing.T) {
	http := initFakeHTTP()
	defer http.Verify(t)

	pr := &api.PullRequest{
		ID:               "PR_10",
		Number:           10,
		Title:            "Blueberries are a good fruit",
		State:            "OPEN",
		MergeStateStatus: "CLEAN",
		BaseRefName:      "main",
	}
	stubCommit(pr, "COMMITSHA1")

<<<<<<< HEAD
	prFinder := shared.RunCommandFinder("", pr, baseRepo("OWNER", "REPO", "master"))
	prFinder.ExpectFields([]string{"id", "number", "state", "title", "lastCommit", "mergeStateStatus", "headRepositoryOwner", "headRefName", "headRefOid"})
=======
	shared.RunCommandFinder("", pr, baseRepo("OWNER", "REPO", "main"))
>>>>>>> 4c237708

	http.Register(
		httpmock.GraphQL(`mutation PullRequestMerge\b`),
		httpmock.GraphQLMutation(`{}`, func(input map[string]interface{}) {
			assert.Equal(t, "PR_10", input["pullRequestId"].(string))
			assert.Equal(t, "MERGE", input["mergeMethod"].(string))
			assert.NotContains(t, input, "commitHeadline")
		}))

	cs, cmdTeardown := run.Stub()
	defer cmdTeardown(t)

	cs.Register(`git .+ show .+ HEAD`, 0, "COMMITSHA2,title")
	cs.Register(`git rev-parse --verify refs/heads/`, 0, "")

	output, err := runCommand(http, "blueberries", true, "pr merge --merge")
	if err != nil {
		t.Fatalf("error running command `pr merge`: %v", err)
	}

	assert.Equal(t, heredoc.Doc(`
		! Pull request #10 (Blueberries are a good fruit) has diverged from local branch
		✓ Merged pull request #10 (Blueberries are a good fruit)
	`), output.Stderr())
}

func Test_pullRequestWithoutCommits(t *testing.T) {
	http := initFakeHTTP()
	defer http.Verify(t)

	shared.RunCommandFinder(
		"",
		&api.PullRequest{
			ID:               "PR_10",
			Number:           10,
			Title:            "Blueberries are a good fruit",
			State:            "OPEN",
			MergeStateStatus: "CLEAN",
		},
		baseRepo("OWNER", "REPO", "main"),
	)

	http.Register(
		httpmock.GraphQL(`mutation PullRequestMerge\b`),
		httpmock.GraphQLMutation(`{}`, func(input map[string]interface{}) {
			assert.Equal(t, "PR_10", input["pullRequestId"].(string))
			assert.Equal(t, "MERGE", input["mergeMethod"].(string))
			assert.NotContains(t, input, "commitHeadline")
		}))

	cs, cmdTeardown := run.Stub()
	defer cmdTeardown(t)

	cs.Register(`git rev-parse --verify refs/heads/`, 0, "")

	output, err := runCommand(http, "blueberries", true, "pr merge --merge")
	if err != nil {
		t.Fatalf("error running command `pr merge`: %v", err)
	}

	assert.Equal(t, heredoc.Doc(`
		✓ Merged pull request #10 (Blueberries are a good fruit)
	`), output.Stderr())
}

func TestPrMerge_rebase(t *testing.T) {
	http := initFakeHTTP()
	defer http.Verify(t)

	shared.RunCommandFinder(
		"2",
		&api.PullRequest{
			ID:               "THE-ID",
			Number:           2,
			Title:            "The title of the PR",
			State:            "OPEN",
			MergeStateStatus: "CLEAN",
		},
		baseRepo("OWNER", "REPO", "main"),
	)

	http.Register(
		httpmock.GraphQL(`mutation PullRequestMerge\b`),
		httpmock.GraphQLMutation(`{}`, func(input map[string]interface{}) {
			assert.Equal(t, "THE-ID", input["pullRequestId"].(string))
			assert.Equal(t, "REBASE", input["mergeMethod"].(string))
			assert.NotContains(t, input, "commitHeadline")
		}))

	cs, cmdTeardown := run.Stub()
	defer cmdTeardown(t)

	cs.Register(`git rev-parse --verify refs/heads/`, 0, "")

	output, err := runCommand(http, "main", true, "pr merge 2 --rebase")
	if err != nil {
		t.Fatalf("error running command `pr merge`: %v", err)
	}

	r := regexp.MustCompile(`Rebased and merged pull request #2 \(The title of the PR\)`)

	if !r.MatchString(output.Stderr()) {
		t.Fatalf("output did not match regexp /%s/\n> output\n%q\n", r, output.Stderr())
	}
}

func TestPrMerge_squash(t *testing.T) {
	http := initFakeHTTP()
	defer http.Verify(t)

	shared.RunCommandFinder(
		"3",
		&api.PullRequest{
			ID:               "THE-ID",
			Number:           3,
			Title:            "The title of the PR",
			State:            "OPEN",
			MergeStateStatus: "CLEAN",
		},
		baseRepo("OWNER", "REPO", "main"),
	)

	http.Register(
		httpmock.GraphQL(`mutation PullRequestMerge\b`),
		httpmock.GraphQLMutation(`{}`, func(input map[string]interface{}) {
			assert.Equal(t, "THE-ID", input["pullRequestId"].(string))
			assert.Equal(t, "SQUASH", input["mergeMethod"].(string))
			assert.NotContains(t, input, "commitHeadline")
		}))

	cs, cmdTeardown := run.Stub()
	defer cmdTeardown(t)

	cs.Register(`git rev-parse --verify refs/heads/`, 0, "")

	output, err := runCommand(http, "main", true, "pr merge 3 --squash")
	if err != nil {
		t.Fatalf("error running command `pr merge`: %v", err)
	}

	assert.Equal(t, "", output.String())
	assert.Equal(t, heredoc.Doc(`
		✓ Squashed and merged pull request #3 (The title of the PR)
	`), output.Stderr())
}

func TestPrMerge_alreadyMerged(t *testing.T) {
	http := initFakeHTTP()
	defer http.Verify(t)

	shared.RunCommandFinder(
		"4",
		&api.PullRequest{
			ID:               "THE-ID",
			Number:           4,
			State:            "MERGED",
			HeadRefName:      "blueberries",
			BaseRefName:      "main",
			MergeStateStatus: "CLEAN",
		},
		baseRepo("OWNER", "REPO", "main"),
	)

	cs, cmdTeardown := run.Stub()
	defer cmdTeardown(t)

	cs.Register(`git rev-parse --verify refs/heads/main`, 0, "")
	cs.Register(`git checkout main`, 0, "")
	cs.Register(`git rev-parse --verify refs/heads/blueberries`, 0, "")
	cs.Register(`git branch -D blueberries`, 0, "")
	cs.Register(`git pull --ff-only`, 0, "")

	as := prompt.NewAskStubber(t)
	as.StubPrompt("Pull request #4 was already merged. Delete the branch locally?").AnswerWith(true)

	output, err := runCommand(http, "blueberries", true, "pr merge 4")
	assert.NoError(t, err)
	assert.Equal(t, "", output.String())
	assert.Equal(t, "✓ Deleted branch blueberries and switched to branch main\n", output.Stderr())
}

func TestPrMerge_alreadyMerged_withMergeStrategy(t *testing.T) {
	http := initFakeHTTP()
	defer http.Verify(t)

	shared.RunCommandFinder(
		"4",
		&api.PullRequest{
			ID:                  "THE-ID",
			Number:              4,
			State:               "MERGED",
			HeadRepositoryOwner: api.Owner{Login: "OWNER"},
			MergeStateStatus:    "CLEAN",
		},
		baseRepo("OWNER", "REPO", "main"),
	)

	cs, cmdTeardown := run.Stub()
	defer cmdTeardown(t)

	cs.Register(`git rev-parse --verify refs/heads/`, 0, "")

	output, err := runCommand(http, "blueberries", false, "pr merge 4 --merge")
	if err != nil {
		t.Fatalf("Got unexpected error running `pr merge` %s", err)
	}

	assert.Equal(t, "", output.String())
	assert.Equal(t, "! Pull request #4 was already merged\n", output.Stderr())
}

func TestPrMerge_alreadyMerged_withMergeStrategy_TTY(t *testing.T) {
	http := initFakeHTTP()
	defer http.Verify(t)

	shared.RunCommandFinder(
		"4",
		&api.PullRequest{
			ID:                  "THE-ID",
			Number:              4,
			State:               "MERGED",
			HeadRepositoryOwner: api.Owner{Login: "OWNER"},
			MergeStateStatus:    "CLEAN",
		},
		baseRepo("OWNER", "REPO", "main"),
	)

	cs, cmdTeardown := run.Stub()
	defer cmdTeardown(t)

	cs.Register(`git rev-parse --verify refs/heads/`, 0, "")
	cs.Register(`git branch -D `, 0, "")

	as := prompt.NewAskStubber(t)
	as.StubPrompt("Pull request #4 was already merged. Delete the branch locally?").AnswerWith(true)

	output, err := runCommand(http, "blueberries", true, "pr merge 4 --merge")
	if err != nil {
		t.Fatalf("Got unexpected error running `pr merge` %s", err)
	}

	assert.Equal(t, "", output.String())
	assert.Equal(t, "✓ Deleted branch \n", output.Stderr())
}

func TestPrMerge_alreadyMerged_withMergeStrategy_crossRepo(t *testing.T) {
	http := initFakeHTTP()
	defer http.Verify(t)

	shared.RunCommandFinder(
		"4",
		&api.PullRequest{
			ID:                  "THE-ID",
			Number:              4,
			State:               "MERGED",
			HeadRepositoryOwner: api.Owner{Login: "monalisa"},
			MergeStateStatus:    "CLEAN",
		},
		baseRepo("OWNER", "REPO", "main"),
	)

	cs, cmdTeardown := run.Stub()
	defer cmdTeardown(t)

	cs.Register(`git rev-parse --verify refs/heads/`, 0, "")

	output, err := runCommand(http, "blueberries", true, "pr merge 4 --merge")
	if err != nil {
		t.Fatalf("Got unexpected error running `pr merge` %s", err)
	}

	assert.Equal(t, "", output.String())
	assert.Equal(t, "", output.Stderr())
}
func TestPRMergeTTY(t *testing.T) {
	http := initFakeHTTP()
	defer http.Verify(t)

	shared.RunCommandFinder(
		"",
		&api.PullRequest{
			ID:               "THE-ID",
			Number:           3,
			Title:            "It was the best of times",
			HeadRefName:      "blueberries",
			MergeStateStatus: "CLEAN",
		},
		baseRepo("OWNER", "REPO", "main"),
	)

	http.Register(
		httpmock.GraphQL(`query RepositoryInfo\b`),
		httpmock.StringResponse(`
		{ "data": { "repository": {
			"mergeCommitAllowed": true,
			"rebaseMergeAllowed": true,
			"squashMergeAllowed": true
		} } }`))

	http.Register(
		httpmock.GraphQL(`mutation PullRequestMerge\b`),
		httpmock.GraphQLMutation(`{}`, func(input map[string]interface{}) {
			assert.Equal(t, "THE-ID", input["pullRequestId"].(string))
			assert.Equal(t, "MERGE", input["mergeMethod"].(string))
			assert.NotContains(t, input, "commitHeadline")
		}))

	cs, cmdTeardown := run.Stub()
	defer cmdTeardown(t)

	cs.Register(`git rev-parse --verify refs/heads/blueberries`, 0, "")

	as := prompt.NewAskStubber(t)
	as.StubPrompt("What merge method would you like to use?").AnswerDefault()
	as.StubPrompt("Delete the branch locally and on GitHub?").AnswerDefault()
	as.StubPrompt("What's next?").AnswerWith("Submit")

	output, err := runCommand(http, "blueberries", true, "")
	if err != nil {
		t.Fatalf("Got unexpected error running `pr merge` %s", err)
	}

	assert.Equal(t, "✓ Merged pull request #3 (It was the best of times)\n", output.Stderr())
}

func TestPRMergeTTY_withDeleteBranch(t *testing.T) {
	http := initFakeHTTP()
	defer http.Verify(t)

	shared.RunCommandFinder(
		"",
		&api.PullRequest{
			ID:               "THE-ID",
			Number:           3,
			Title:            "It was the best of times",
			HeadRefName:      "blueberries",
			MergeStateStatus: "CLEAN",
			BaseRefName:      "main",
		},
		baseRepo("OWNER", "REPO", "main"),
	)

	http.Register(
		httpmock.GraphQL(`query RepositoryInfo\b`),
		httpmock.StringResponse(`
		{ "data": { "repository": {
			"mergeCommitAllowed": true,
			"rebaseMergeAllowed": true,
			"squashMergeAllowed": true,
			"mergeQueue": {
				"mergeMethod": ""
			}
		} } }`))
	http.Register(
		httpmock.GraphQL(`mutation PullRequestMerge\b`),
		httpmock.GraphQLMutation(`{}`, func(input map[string]interface{}) {
			assert.Equal(t, "THE-ID", input["pullRequestId"].(string))
			assert.Equal(t, "MERGE", input["mergeMethod"].(string))
			assert.NotContains(t, input, "commitHeadline")
		}))
	http.Register(
		httpmock.REST("DELETE", "repos/OWNER/REPO/git/refs/heads/blueberries"),
		httpmock.StringResponse(`{}`))

	cs, cmdTeardown := run.Stub()
	defer cmdTeardown(t)

	cs.Register(`git rev-parse --verify refs/heads/main`, 0, "")
	cs.Register(`git checkout main`, 0, "")
	cs.Register(`git rev-parse --verify refs/heads/blueberries`, 0, "")
	cs.Register(`git branch -D blueberries`, 0, "")
	cs.Register(`git pull --ff-only`, 0, "")

	as := prompt.NewAskStubber(t)
	as.StubPrompt("What merge method would you like to use?").AnswerDefault()
	as.StubPrompt("What's next?").AnswerWith("Submit")

	output, err := runCommand(http, "blueberries", true, "-d")
	if err != nil {
		t.Fatalf("Got unexpected error running `pr merge` %s", err)
	}

	assert.Equal(t, "", output.String())
	assert.Equal(t, heredoc.Doc(`
		✓ Merged pull request #3 (It was the best of times)
		✓ Deleted branch blueberries and switched to branch main
	`), output.Stderr())
}

func TestPRMergeTTY_squashEditCommitMsgAndSubject(t *testing.T) {
	ios, _, stdout, stderr := iostreams.Test()
	ios.SetStdinTTY(true)
	ios.SetStdoutTTY(true)
	ios.SetStderrTTY(true)

	tr := initFakeHTTP()
	defer tr.Verify(t)

	tr.Register(
		httpmock.GraphQL(`query RepositoryInfo\b`),
		httpmock.StringResponse(`
		{ "data": { "repository": {
			"mergeCommitAllowed": true,
			"rebaseMergeAllowed": true,
			"squashMergeAllowed": true
		} } }`))
	tr.Register(
		httpmock.GraphQL(`query PullRequestMergeText\b`),
		httpmock.StringResponse(`
		{ "data": { "node": {
			"viewerMergeHeadlineText": "default headline text",
			"viewerMergeBodyText": "default body text"
		} } }`))
	tr.Register(
		httpmock.GraphQL(`query PullRequestMergeText\b`),
		httpmock.StringResponse(`
		{ "data": { "node": {
			"viewerMergeHeadlineText": "default headline text",
			"viewerMergeBodyText": "default body text"
		} } }`))
	tr.Register(
		httpmock.GraphQL(`mutation PullRequestMerge\b`),
		httpmock.GraphQLMutation(`{}`, func(input map[string]interface{}) {
			assert.Equal(t, "THE-ID", input["pullRequestId"].(string))
			assert.Equal(t, "SQUASH", input["mergeMethod"].(string))
			assert.Equal(t, "DEFAULT HEADLINE TEXT", input["commitHeadline"].(string))
			assert.Equal(t, "DEFAULT BODY TEXT", input["commitBody"].(string))
		}))

	_, cmdTeardown := run.Stub()
	defer cmdTeardown(t)

	as := prompt.NewAskStubber(t)
	as.StubPrompt("What merge method would you like to use?").AnswerWith("Squash and merge")
	as.StubPrompt("Delete the branch on GitHub?").AnswerDefault()
	as.StubPrompt("What's next?").AnswerWith("Edit commit message")
	as.StubPrompt("What's next?").AnswerWith("Edit commit subject")
	as.StubPrompt("What's next?").AnswerWith("Submit")

	err := mergeRun(&MergeOptions{
		IO:     ios,
		Editor: testEditor{},
		HttpClient: func() (*http.Client, error) {
			return &http.Client{Transport: tr}, nil
		},
		SelectorArg:        "https://github.com/OWNER/REPO/pull/123",
		MergeStrategyEmpty: true,
		Finder: shared.NewMockFinder(
			"https://github.com/OWNER/REPO/pull/123",
			&api.PullRequest{ID: "THE-ID", Number: 123, Title: "title", MergeStateStatus: "CLEAN"},
			ghrepo.New("OWNER", "REPO"),
		),
	})
	assert.NoError(t, err)

	assert.Equal(t, "", stdout.String())
	assert.Equal(t, "✓ Squashed and merged pull request #123 (title)\n", stderr.String())
}

func TestPRMergeEmptyStrategyNonTTY(t *testing.T) {
	http := initFakeHTTP()
	defer http.Verify(t)

	shared.RunCommandFinder(
		"1",
		&api.PullRequest{
			ID:               "THE-ID",
			Number:           1,
			State:            "OPEN",
			Title:            "The title of the PR",
			MergeStateStatus: "CLEAN",
			BaseRefName:      "main",
		},
		baseRepo("OWNER", "REPO", "main"),
	)

	cs, cmdTeardown := run.Stub()
	defer cmdTeardown(t)
	cs.Register(`git rev-parse --verify refs/heads/`, 0, "")

	output, err := runCommand(http, "blueberries", false, "pr merge 1")
	assert.EqualError(t, err, "--merge, --rebase, or --squash required when not running interactively")
	assert.Equal(t, "", output.String())
	assert.Equal(t, "", output.Stderr())
}

func TestPRTTY_cancelled(t *testing.T) {
	http := initFakeHTTP()
	defer http.Verify(t)

	shared.RunCommandFinder(
		"",
		&api.PullRequest{ID: "THE-ID", Number: 123, MergeStateStatus: "CLEAN"},
		ghrepo.New("OWNER", "REPO"),
	)

	http.Register(
		httpmock.GraphQL(`query RepositoryInfo\b`),
		httpmock.StringResponse(`
		{ "data": { "repository": {
			"mergeCommitAllowed": true,
			"rebaseMergeAllowed": true,
			"squashMergeAllowed": true
		} } }`))

	cs, cmdTeardown := run.Stub()
	defer cmdTeardown(t)

	cs.Register(`git rev-parse --verify refs/heads/`, 0, "")

	as := prompt.NewAskStubber(t)
	as.StubPrompt("What merge method would you like to use?").AnswerDefault()
	as.StubPrompt("Delete the branch locally and on GitHub?").AnswerDefault()
	as.StubPrompt("What's next?").AnswerWith("Cancel")

	output, err := runCommand(http, "blueberries", true, "")
	if !errors.Is(err, cmdutil.CancelError) {
		t.Fatalf("got error %v", err)
	}

	assert.Equal(t, "Cancelled.\n", output.Stderr())
}

func Test_mergeMethodSurvey(t *testing.T) {
	repo := &api.Repository{
		MergeCommitAllowed: false,
		RebaseMergeAllowed: true,
		SquashMergeAllowed: true,
	}
	as := prompt.NewAskStubber(t)
	as.StubPrompt("What merge method would you like to use?").AnswerWith("Rebase and merge")

	method, err := mergeMethodSurvey(repo)
	assert.Nil(t, err)
	assert.Equal(t, PullRequestMergeMethodRebase, method)
}

func TestMergeRun_autoMerge(t *testing.T) {
	ios, _, stdout, stderr := iostreams.Test()
	ios.SetStdoutTTY(true)
	ios.SetStderrTTY(true)

	tr := initFakeHTTP()
	defer tr.Verify(t)
	tr.Register(
		httpmock.GraphQL(`mutation PullRequestAutoMerge\b`),
		httpmock.GraphQLMutation(`{}`, func(input map[string]interface{}) {
			assert.Equal(t, "THE-ID", input["pullRequestId"].(string))
			assert.Equal(t, "SQUASH", input["mergeMethod"].(string))
		}))

	_, cmdTeardown := run.Stub()
	defer cmdTeardown(t)

	err := mergeRun(&MergeOptions{
		IO: ios,
		HttpClient: func() (*http.Client, error) {
			return &http.Client{Transport: tr}, nil
		},
		SelectorArg:     "https://github.com/OWNER/REPO/pull/123",
		AutoMergeEnable: true,
		MergeMethod:     PullRequestMergeMethodSquash,
		Finder: shared.NewMockFinder(
			"https://github.com/OWNER/REPO/pull/123",
			&api.PullRequest{ID: "THE-ID", Number: 123, MergeStateStatus: "BLOCKED"},
			ghrepo.New("OWNER", "REPO"),
		),
	})
	assert.NoError(t, err)

	assert.Equal(t, "", stdout.String())
	assert.Equal(t, "✓ Pull request #123 will be automatically merged via squash when all requirements are met\n", stderr.String())
}

func TestMergeRun_autoMerge_directMerge(t *testing.T) {
	ios, _, stdout, stderr := iostreams.Test()
	ios.SetStdoutTTY(true)
	ios.SetStderrTTY(true)

	tr := initFakeHTTP()
	defer tr.Verify(t)
	tr.Register(
		httpmock.GraphQL(`mutation PullRequestMerge\b`),
		httpmock.GraphQLMutation(`{}`, func(input map[string]interface{}) {
			assert.Equal(t, "THE-ID", input["pullRequestId"].(string))
			assert.Equal(t, "MERGE", input["mergeMethod"].(string))
			assert.NotContains(t, input, "commitHeadline")
		}))

	_, cmdTeardown := run.Stub()
	defer cmdTeardown(t)

	err := mergeRun(&MergeOptions{
		IO: ios,
		HttpClient: func() (*http.Client, error) {
			return &http.Client{Transport: tr}, nil
		},
		SelectorArg:     "https://github.com/OWNER/REPO/pull/123",
		AutoMergeEnable: true,
		MergeMethod:     PullRequestMergeMethodMerge,
		Finder: shared.NewMockFinder(
			"https://github.com/OWNER/REPO/pull/123",
			&api.PullRequest{ID: "THE-ID", Number: 123, MergeStateStatus: "CLEAN"},
			ghrepo.New("OWNER", "REPO"),
		),
	})
	assert.NoError(t, err)

	assert.Equal(t, "", stdout.String())
	assert.Equal(t, "✓ Merged pull request #123 ()\n", stderr.String())
}

func TestMergeRun_disableAutoMerge(t *testing.T) {
	ios, _, stdout, stderr := iostreams.Test()
	ios.SetStdoutTTY(true)
	ios.SetStderrTTY(true)

	tr := initFakeHTTP()
	defer tr.Verify(t)
	tr.Register(
		httpmock.GraphQL(`mutation PullRequestAutoMergeDisable\b`),
		httpmock.GraphQLQuery(`{}`, func(s string, m map[string]interface{}) {
			assert.Equal(t, map[string]interface{}{"prID": "THE-ID"}, m)
		}))

	_, cmdTeardown := run.Stub()
	defer cmdTeardown(t)

	err := mergeRun(&MergeOptions{
		IO: ios,
		HttpClient: func() (*http.Client, error) {
			return &http.Client{Transport: tr}, nil
		},
		SelectorArg:      "https://github.com/OWNER/REPO/pull/123",
		AutoMergeDisable: true,
		Finder: shared.NewMockFinder(
			"https://github.com/OWNER/REPO/pull/123",
			&api.PullRequest{ID: "THE-ID", Number: 123},
			ghrepo.New("OWNER", "REPO"),
		),
	})
	assert.NoError(t, err)

	assert.Equal(t, "", stdout.String())
	assert.Equal(t, "✓ Auto-merge disabled for pull request #123\n", stderr.String())
}

func TestPrInMergeQueue(t *testing.T) {
	http := initFakeHTTP()
	defer http.Verify(t)

	shared.RunCommandFinder(
		"1",
		&api.PullRequest{
			ID:                  "THE-ID",
			Number:              1,
			State:               "OPEN",
			Title:               "The title of the PR",
			MergeStateStatus:    "CLEAN",
			IsInMergeQueue:      true,
			IsMergeQueueEnabled: true,
		},
		baseRepo("OWNER", "REPO", "main"),
	)

	cs, cmdTeardown := run.Stub()
	defer cmdTeardown(t)
	cs.Register(`git rev-parse --verify refs/heads/`, 0, "")

	output, err := runCommand(http, "blueberries", true, "pr merge 1")
	if err != nil {
		t.Fatalf("error running command `pr merge`: %v", err)
	}

	assert.Equal(t, "", output.String())
	assert.Equal(t, "! Pull request #1 is already queued to merge\n", output.Stderr())
}

func TestPrAddToMergeQueueWithMergeMethod(t *testing.T) {
	http := initFakeHTTP()
	defer http.Verify(t)

	shared.RunCommandFinder(
		"1",
		&api.PullRequest{
			ID:                  "THE-ID",
			Number:              1,
			State:               "OPEN",
			Title:               "The title of the PR",
			MergeStateStatus:    "CLEAN",
			IsInMergeQueue:      false,
			IsMergeQueueEnabled: true,
			BaseRefName:         "main",
		},
		baseRepo("OWNER", "REPO", "main"),
	)
	http.Register(
		httpmock.GraphQL(`mutation PullRequestAutoMerge\b`),
		httpmock.GraphQLMutation(`{}`, func(input map[string]interface{}) {
			assert.Equal(t, "THE-ID", input["pullRequestId"].(string))
			assert.Equal(t, "MERGE", input["mergeMethod"].(string))
		}),
	)

	cs, cmdTeardown := run.Stub()
	defer cmdTeardown(t)
	cs.Register(`git rev-parse --verify refs/heads/`, 0, "")

	output, err := runCommand(http, "blueberries", true, "pr merge 1 --merge")
	if err != nil {
		t.Fatalf("error running command `pr merge`: %v", err)
	}
	assert.Equal(t, "", output.String())
	assert.Equal(t, "! The merge strategy for main is set by the merge queue\n✓ Pull request #1 will be added to the merge queue for main when ready\n", output.Stderr())
}

func TestPrAddToMergeQueueClean(t *testing.T) {
	http := initFakeHTTP()
	defer http.Verify(t)

	shared.RunCommandFinder(
		"1",
		&api.PullRequest{
			ID:                  "THE-ID",
			Number:              1,
			State:               "OPEN",
			Title:               "The title of the PR",
			MergeStateStatus:    "CLEAN",
			IsInMergeQueue:      false,
			IsMergeQueueEnabled: true,
			BaseRefName:         "main",
		},
		baseRepo("OWNER", "REPO", "main"),
	)

	http.Register(
		httpmock.GraphQL(`mutation PullRequestAutoMerge\b`),
		httpmock.GraphQLMutation(`{}`, func(input map[string]interface{}) {
			assert.Equal(t, "THE-ID", input["pullRequestId"].(string))
			assert.Equal(t, "MERGE", input["mergeMethod"].(string))
		}),
	)

	cs, cmdTeardown := run.Stub()
	defer cmdTeardown(t)
	cs.Register(`git rev-parse --verify refs/heads/`, 0, "")

	output, err := runCommand(http, "blueberries", true, "pr merge 1")
	if err != nil {
		t.Fatalf("error running command `pr merge`: %v", err)
	}

	assert.Equal(t, "", output.String())
	assert.Equal(t, "✓ Pull request #1 will be added to the merge queue for main when ready\n", output.Stderr())
}

func TestPrAddToMergeQueueBlocked(t *testing.T) {
	http := initFakeHTTP()
	defer http.Verify(t)

	shared.RunCommandFinder(
		"1",
		&api.PullRequest{
			ID:                  "THE-ID",
			Number:              1,
			State:               "OPEN",
			Title:               "The title of the PR",
			MergeStateStatus:    "BLOCKED",
			IsInMergeQueue:      false,
			IsMergeQueueEnabled: true,
			BaseRefName:         "main",
		},
		baseRepo("OWNER", "REPO", "main"),
	)

	http.Register(
		httpmock.GraphQL(`mutation PullRequestAutoMerge\b`),
		httpmock.GraphQLMutation(`{}`, func(input map[string]interface{}) {
			assert.Equal(t, "THE-ID", input["pullRequestId"].(string))
			assert.Equal(t, "MERGE", input["mergeMethod"].(string))
		}),
	)

	cs, cmdTeardown := run.Stub()
	defer cmdTeardown(t)
	cs.Register(`git rev-parse --verify refs/heads/`, 0, "")

	output, err := runCommand(http, "blueberries", true, "pr merge 1")
	if err != nil {
		t.Fatalf("error running command `pr merge`: %v", err)
	}

	assert.Equal(t, "", output.String())
	assert.Equal(t, "✓ Pull request #1 will be added to the merge queue for main when ready\n", output.Stderr())
}

func TestPrAddToMergeQueueAdmin(t *testing.T) {
	http := initFakeHTTP()
	defer http.Verify(t)

	shared.RunCommandFinder(
		"1",
		&api.PullRequest{
			ID:                  "THE-ID",
			Number:              1,
			State:               "OPEN",
			Title:               "The title of the PR",
			MergeStateStatus:    "CLEAN",
			IsInMergeQueue:      false,
			IsMergeQueueEnabled: true,
		},
		baseRepo("OWNER", "REPO", "main"),
	)

	http.Register(
		httpmock.GraphQL(`query RepositoryInfo\b`),
		httpmock.StringResponse(`
		{ "data": { "repository": {
			"mergeCommitAllowed": true,
			"rebaseMergeAllowed": true,
			"squashMergeAllowed": true
		} } }`))

	http.Register(
		httpmock.GraphQL(`mutation PullRequestMerge\b`),
		httpmock.GraphQLMutation(`{}`, func(input map[string]interface{}) {
			assert.Equal(t, "THE-ID", input["pullRequestId"].(string))
			assert.Equal(t, "MERGE", input["mergeMethod"].(string))
			assert.NotContains(t, input, "commitHeadline")
		}),
	)

	cs, cmdTeardown := run.Stub()
	defer cmdTeardown(t)
	cs.Register(`git rev-parse --verify refs/heads/`, 0, "")

	as := prompt.NewAskStubber(t)
	as.StubPrompt("What merge method would you like to use?").AnswerDefault()
	as.StubPrompt("Delete the branch locally and on GitHub?").AnswerDefault()
	as.StubPrompt("What's next?").AnswerDefault()

	output, err := runCommand(http, "blueberries", true, "pr merge 1 --admin")
	if err != nil {
		t.Fatalf("error running command `pr merge`: %v", err)
	}

	assert.Equal(t, "", output.String())
	assert.Equal(t, "✓ Merged pull request #1 (The title of the PR)\n", output.Stderr())
}

func TestPrAddToMergeQueueAdminWithMergeStrategy(t *testing.T) {
	http := initFakeHTTP()
	defer http.Verify(t)

	shared.RunCommandFinder(
		"1",
		&api.PullRequest{
			ID:               "THE-ID",
			Number:           1,
			State:            "OPEN",
			Title:            "The title of the PR",
			MergeStateStatus: "CLEAN",
			IsInMergeQueue:   false,
		},
		baseRepo("OWNER", "REPO", "main"),
	)

	http.Register(
		httpmock.GraphQL(`mutation PullRequestMerge\b`),
		httpmock.GraphQLMutation(`{}`, func(input map[string]interface{}) {
			assert.Equal(t, "THE-ID", input["pullRequestId"].(string))
			assert.Equal(t, "MERGE", input["mergeMethod"].(string))
			assert.NotContains(t, input, "commitHeadline")
		}),
	)

	cs, cmdTeardown := run.Stub()
	defer cmdTeardown(t)
	cs.Register(`git rev-parse --verify refs/heads/`, 0, "")

	output, err := runCommand(http, "blueberries", true, "pr merge 1 --admin --merge")
	if err != nil {
		t.Fatalf("error running command `pr merge`: %v", err)
	}

	assert.Equal(t, "", output.String())
	assert.Equal(t, "✓ Merged pull request #1 (The title of the PR)\n", output.Stderr())
}

type testEditor struct{}

func (e testEditor) Edit(filename, text string) (string, error) {
	return strings.ToUpper(text), nil
}<|MERGE_RESOLUTION|>--- conflicted
+++ resolved
@@ -128,7 +128,7 @@
 				IsDeleteBranchIndicated: false,
 				CanDeleteLocalBranch:    true,
 				MergeMethod:             PullRequestMergeMethodMerge,
-				InteractiveMode:         true,
+				MergeStrategyEmpty:      true,
 				Body:                    "",
 				BodySet:                 false,
 				Sha:                     "555",
@@ -706,12 +706,7 @@
 	}
 	stubCommit(pr, "COMMITSHA1")
 
-<<<<<<< HEAD
-	prFinder := shared.RunCommandFinder("", pr, baseRepo("OWNER", "REPO", "master"))
-	prFinder.ExpectFields([]string{"id", "number", "state", "title", "lastCommit", "mergeStateStatus", "headRepositoryOwner", "headRefName", "headRefOid"})
-=======
 	shared.RunCommandFinder("", pr, baseRepo("OWNER", "REPO", "main"))
->>>>>>> 4c237708
 
 	http.Register(
 		httpmock.GraphQL(`mutation PullRequestMerge\b`),
@@ -751,12 +746,7 @@
 	}
 	stubCommit(pr, "COMMITSHA1")
 
-<<<<<<< HEAD
-	prFinder := shared.RunCommandFinder("", pr, baseRepo("OWNER", "REPO", "master"))
-	prFinder.ExpectFields([]string{"id", "number", "state", "title", "lastCommit", "mergeStateStatus", "headRepositoryOwner", "headRefName", "headRefOid"})
-=======
 	shared.RunCommandFinder("", pr, baseRepo("OWNER", "REPO", "main"))
->>>>>>> 4c237708
 
 	http.Register(
 		httpmock.GraphQL(`mutation PullRequestMerge\b`),
