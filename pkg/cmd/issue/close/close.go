--- conflicted
+++ resolved
@@ -73,7 +73,6 @@
 	if err != nil {
 		return err
 	}
-<<<<<<< HEAD
 
 	baseRepo, err := opts.BaseRepo()
 	if err != nil {
@@ -94,10 +93,6 @@
 		}
 		opts.SelectorArg = selected
 	}
-
-	apiClient := api.NewClientFromHTTP(httpClient)
-=======
->>>>>>> c509a3d4
 
 	issue, baseRepo, err := shared.IssueFromArgWithFields(httpClient, opts.BaseRepo, opts.SelectorArg, []string{"id", "number", "title", "state"})
 	if err != nil {
