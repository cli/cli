--- conflicted
+++ resolved
@@ -131,7 +131,6 @@
 				OrgName:    "coolOrg",
 			},
 		},
-<<<<<<< HEAD
 		{
 			name: "no store",
 			cli:  `cool_secret --no-store`,
@@ -141,23 +140,6 @@
 				ShouldNotStore: true,
 			},
 		},
-		{
-			name:     "bad name prefix",
-			cli:      `GITHUB_SECRET -b"cool"`,
-			wantsErr: true,
-		},
-		{
-			name:     "leading numbers in name",
-			cli:      `123_SECRET -b"cool"`,
-			wantsErr: true,
-		},
-		{
-			name:     "invalid characters in name",
-			cli:      `BAD-SECRET -b"cool"`,
-			wantsErr: true,
-		},
-=======
->>>>>>> 7e7735d4
 	}
 
 	for _, tt := range tests {
@@ -358,37 +340,6 @@
 	}
 }
 
-<<<<<<< HEAD
-func Test_setRun_shouldNotStore(t *testing.T) {
-	reg := &httpmock.Registry{}
-
-	reg.Register(httpmock.REST("GET", "repos/owner/repo/actions/secrets/public-key"),
-		httpmock.JSONResponse(PubKey{ID: "123", Key: "CDjXqf7AJBXWhMczcy+Fs7JlACEptgceysutztHaFQI="}))
-
-	io, _, outStream, _ := iostreams.Test()
-
-	opts := &SetOptions{
-		HttpClient: func() (*http.Client, error) {
-			return &http.Client{Transport: reg}, nil
-		},
-		Config: func() (config.Config, error) { return config.NewBlankConfig(), nil },
-		BaseRepo: func() (ghrepo.Interface, error) {
-			return ghrepo.FromFullName("owner/repo")
-		},
-		IO:             io,
-		SecretName:     "cool_secret",
-		Body:           "a secret",
-		ShouldNotStore: true,
-		// Cribbed from https://github.com/golang/crypto/commit/becbf705a91575484002d598f87d74f0002801e7
-		RandomOverride: bytes.NewReader([]byte{5, 5, 5, 5, 5, 5, 5, 5, 5, 5, 5, 5, 5, 5, 5, 5, 5, 5, 5, 5, 5, 5, 5, 5, 5, 5, 5, 5, 5, 5, 5, 5}),
-	}
-
-	err := setRun(opts)
-	assert.NoError(t, err)
-
-	reg.Verify(t)
-	assert.Contains(t, outStream.String(), "UKYUCbHd0DJemxa3AOcZ6XcsBwALG9d4bpB8ZT0gSV39vl3BHiGSgj8zJapDxgB2BwqNqRhpjC4=")
-=======
 func Test_setRun_user(t *testing.T) {
 	tests := []struct {
 		name             string
@@ -458,7 +409,37 @@
 			assert.ElementsMatch(t, payload.Repositories, tt.wantRepositories)
 		})
 	}
->>>>>>> 7e7735d4
+}
+
+func Test_setRun_shouldNotStore(t *testing.T) {
+	reg := &httpmock.Registry{}
+
+	reg.Register(httpmock.REST("GET", "repos/owner/repo/actions/secrets/public-key"),
+		httpmock.JSONResponse(PubKey{ID: "123", Key: "CDjXqf7AJBXWhMczcy+Fs7JlACEptgceysutztHaFQI="}))
+
+	io, _, outStream, _ := iostreams.Test()
+
+	opts := &SetOptions{
+		HttpClient: func() (*http.Client, error) {
+			return &http.Client{Transport: reg}, nil
+		},
+		Config: func() (config.Config, error) { return config.NewBlankConfig(), nil },
+		BaseRepo: func() (ghrepo.Interface, error) {
+			return ghrepo.FromFullName("owner/repo")
+		},
+		IO:             io,
+		SecretName:     "cool_secret",
+		Body:           "a secret",
+		ShouldNotStore: true,
+		// Cribbed from https://github.com/golang/crypto/commit/becbf705a91575484002d598f87d74f0002801e7
+		RandomOverride: bytes.NewReader([]byte{5, 5, 5, 5, 5, 5, 5, 5, 5, 5, 5, 5, 5, 5, 5, 5, 5, 5, 5, 5, 5, 5, 5, 5, 5, 5, 5, 5, 5, 5, 5, 5}),
+	}
+
+	err := setRun(opts)
+	assert.NoError(t, err)
+
+	reg.Verify(t)
+	assert.Contains(t, outStream.String(), "UKYUCbHd0DJemxa3AOcZ6XcsBwALG9d4bpB8ZT0gSV39vl3BHiGSgj8zJapDxgB2BwqNqRhpjC4=")
 }
 
 func Test_getBody(t *testing.T) {
