package view

import (
	"archive/zip"
	"bufio"
	"bytes"
	"errors"
	"fmt"
	"io"
	"io/ioutil"
	"net/http"
<<<<<<< HEAD
	"path/filepath"
	"sort"
	"strconv"
	"strings"
=======
	"strconv"
>>>>>>> 35c55fd7
	"time"

	"github.com/AlecAivazis/survey/v2"
	"github.com/MakeNowJust/heredoc"
	"github.com/cli/cli/api"
	"github.com/cli/cli/internal/ghinstance"
	"github.com/cli/cli/internal/ghrepo"
	"github.com/cli/cli/pkg/cmd/run/shared"
	"github.com/cli/cli/pkg/cmdutil"
	"github.com/cli/cli/pkg/iostreams"
	"github.com/cli/cli/pkg/prompt"
	"github.com/cli/cli/utils"
	"github.com/spf13/cobra"
)

type browser interface {
	Browse(string) error
}

type runLog map[string]*job

type job struct {
	name  string
	steps []step
}

type step struct {
	order int
	name  string
	logs  string
}

type ViewOptions struct {
	HttpClient func() (*http.Client, error)
	IO         *iostreams.IOStreams
	BaseRepo   func() (ghrepo.Interface, error)
	Browser    browser

	RunID      string
	JobID      string
	Verbose    bool
	ExitStatus bool
	Log        bool
	Web        bool

	Prompt bool

	Now func() time.Time
}

func NewCmdView(f *cmdutil.Factory, runF func(*ViewOptions) error) *cobra.Command {
	opts := &ViewOptions{
		IO:         f.IOStreams,
		HttpClient: f.HttpClient,
		Now:        time.Now,
		Browser:    f.Browser,
	}

	cmd := &cobra.Command{
		Use:    "view [<run-id>]",
		Short:  "View a summary of a workflow run",
		Args:   cobra.MaximumNArgs(1),
		Hidden: true,
		Example: heredoc.Doc(`
		  # Interactively select a run to view, optionally drilling down to a job
		  $ gh run view

		  # View a specific run
		  $ gh run view 12345

			# View a specific job within a run
			$ gh run view --job 456789

			# View the full log for a specific job
			$ gh run view --log --job 456789

		  # Exit non-zero if a run failed
		  $ gh run view 0451 -e && echo "run pending or passed"
		`),
		RunE: func(cmd *cobra.Command, args []string) error {
			// support `-R, --repo` override
			opts.BaseRepo = f.BaseRepo

			if len(args) == 0 && opts.JobID == "" {
				if !opts.IO.CanPrompt() {
					return &cmdutil.FlagError{Err: errors.New("run or job ID required when not running interactively")}
				} else {
					opts.Prompt = true
				}
			} else if len(args) > 0 {
				opts.RunID = args[0]
			}

			if opts.RunID != "" && opts.JobID != "" {
				opts.RunID = ""
				if opts.IO.CanPrompt() {
					cs := opts.IO.ColorScheme()
					fmt.Fprintf(opts.IO.ErrOut, "%s both run and job IDs specified; ignoring run ID\n", cs.WarningIcon())
				}
			}

			if opts.Web && opts.Log {
				return &cmdutil.FlagError{Err: errors.New("specify only one of --web or --log")}
			}

			if runF != nil {
				return runF(opts)
			}
			return runView(opts)
		},
	}
	cmd.Flags().BoolVarP(&opts.Verbose, "verbose", "v", false, "Show job steps")
	// TODO should we try and expose pending via another exit code?
	cmd.Flags().BoolVar(&opts.ExitStatus, "exit-status", false, "Exit with non-zero status if run failed")
	cmd.Flags().StringVarP(&opts.JobID, "job", "j", "", "View a specific job ID from a run")
	cmd.Flags().BoolVar(&opts.Log, "log", false, "View full log for either a run or specific job")
	cmd.Flags().BoolVarP(&opts.Web, "web", "w", false, "Open run in the browser")

	return cmd
}

func runView(opts *ViewOptions) error {
	httpClient, err := opts.HttpClient()
	if err != nil {
		return fmt.Errorf("failed to create http client: %w", err)
	}
	client := api.NewClientFromHTTP(httpClient)

	repo, err := opts.BaseRepo()
	if err != nil {
		return fmt.Errorf("failed to determine base repo: %w", err)
	}

	jobID := opts.JobID
	runID := opts.RunID
	var selectedJob *shared.Job
	var run *shared.Run
	var jobs []shared.Job

	defer opts.IO.StopProgressIndicator()

	if jobID != "" {
		opts.IO.StartProgressIndicator()
		selectedJob, err = getJob(client, repo, jobID)
		opts.IO.StopProgressIndicator()
		if err != nil {
			return fmt.Errorf("failed to get job: %w", err)
		}
		// TODO once more stuff is merged, standardize on using ints
		runID = fmt.Sprintf("%d", selectedJob.RunID)
	}

	cs := opts.IO.ColorScheme()

	if opts.Prompt {
		// TODO arbitrary limit
		opts.IO.StartProgressIndicator()
		runs, err := shared.GetRuns(client, repo, 10)
		opts.IO.StopProgressIndicator()
		if err != nil {
			return fmt.Errorf("failed to get runs: %w", err)
		}
		runID, err = shared.PromptForRun(cs, runs)
		if err != nil {
			return err
		}
	}

	opts.IO.StartProgressIndicator()
	run, err = shared.GetRun(client, repo, runID)
	opts.IO.StopProgressIndicator()
	if err != nil {
		return fmt.Errorf("failed to get run: %w", err)
	}

	if opts.Prompt {
		opts.IO.StartProgressIndicator()
		jobs, err = shared.GetJobs(client, repo, *run)
		opts.IO.StopProgressIndicator()
		if err != nil {
			return err
		}
		if len(jobs) > 1 {
			selectedJob, err = promptForJob(cs, jobs)
			if err != nil {
				return err
			}
		}
	}

	if opts.Web {
		url := run.URL
		if selectedJob != nil {
			url = selectedJob.URL + "?check_suite_focus=true"
		}
		if opts.IO.IsStdoutTTY() {
			fmt.Fprintf(opts.IO.Out, "Opening %s in your browser.\n", utils.DisplayURL(url))
		}

		return opts.Browser.Browse(url)
	}

	opts.IO.StartProgressIndicator()

	if opts.Log && selectedJob != nil {
		if selectedJob.Status != shared.Completed {
			return fmt.Errorf("job %d is still in progress; logs will be available when it is complete", selectedJob.ID)
		}

		r, err := getJobLog(httpClient, repo, selectedJob.ID)
		if err != nil {
			return err
		}
		opts.IO.StopProgressIndicator()

		err = opts.IO.StartPager()
		if err != nil {
			return err
		}
		defer opts.IO.StopPager()

		if _, err := io.Copy(opts.IO.Out, r); err != nil {
			return fmt.Errorf("failed to read log: %w", err)
		}

		if opts.ExitStatus && shared.IsFailureState(selectedJob.Conclusion) {
			return cmdutil.SilentError
		}

		return nil
	}

	if opts.Log {
		if run.Status != shared.Completed {
			return fmt.Errorf("run %d is still in progress; logs will be available when it is complete", run.ID)
		}

		runLogZip, err := getRunLog(httpClient, repo, run.ID)
		if err != nil {
			return fmt.Errorf("failed to get run log: %w", err)
		}
		opts.IO.StopProgressIndicator()

		runLog, err := readRunLog(runLogZip)
		if err != nil {
			return err
		}

		return displayRunLog(opts.IO, runLog)
	}

	if selectedJob == nil && len(jobs) == 0 {
		jobs, err = shared.GetJobs(client, repo, *run)
		opts.IO.StopProgressIndicator()
		if err != nil {
			return fmt.Errorf("failed to get jobs: %w", err)
		}
	} else if selectedJob != nil {
		jobs = []shared.Job{*selectedJob}
	}

	prNumber := ""
	number, err := shared.PullRequestForRun(client, repo, *run)
	if err == nil {
		prNumber = fmt.Sprintf(" #%d", number)
	}

	var artifacts []shared.Artifact
	if selectedJob == nil {
		artifacts, err = shared.ListArtifacts(httpClient, repo, strconv.Itoa(run.ID))
		if err != nil {
			return fmt.Errorf("failed to get artifacts: %w", err)
		}
	}

	var annotations []shared.Annotation

	var annotationErr error
	var as []shared.Annotation
	for _, job := range jobs {
		as, annotationErr = shared.GetAnnotations(client, repo, job)
		if annotationErr != nil {
			break
		}
		annotations = append(annotations, as...)
	}

	opts.IO.StopProgressIndicator()

	if annotationErr != nil {
		return fmt.Errorf("failed to get annotations: %w", annotationErr)
	}

	out := opts.IO.Out

	ago := opts.Now().Sub(run.CreatedAt)

	fmt.Fprintln(out)
	fmt.Fprintln(out, shared.RenderRunHeader(cs, *run, utils.FuzzyAgo(ago), prNumber))
	fmt.Fprintln(out)

	if len(jobs) == 0 && run.Conclusion == shared.Failure {
		fmt.Fprintf(out, "%s %s\n",
			cs.FailureIcon(),
			cs.Bold("This run likely failed because of a workflow file issue."))

		fmt.Fprintln(out)
		fmt.Fprintf(out, "For more information, see: %s\n", cs.Bold(run.URL))

		if opts.ExitStatus {
			return cmdutil.SilentError
		}
		return nil
	}

	if selectedJob == nil {
		fmt.Fprintln(out, cs.Bold("JOBS"))
		fmt.Fprintln(out, shared.RenderJobs(cs, jobs, opts.Verbose))
	} else {
		fmt.Fprintln(out, shared.RenderJobs(cs, jobs, true))
	}

	if len(annotations) > 0 {
		fmt.Fprintln(out)
		fmt.Fprintln(out, cs.Bold("ANNOTATIONS"))
		fmt.Fprintln(out, shared.RenderAnnotations(cs, annotations))
	}

	if selectedJob == nil {
		if len(artifacts) > 0 {
			fmt.Fprintln(out)
			fmt.Fprintln(out, cs.Bold("ARTIFACTS"))
			for _, a := range artifacts {
				expiredBadge := ""
				if a.Expired {
					expiredBadge = cs.Gray(" (expired)")
				}
				fmt.Fprintf(out, "%s%s\n", a.Name, expiredBadge)
			}
		}

		fmt.Fprintln(out)
		fmt.Fprintln(out, "For more information about a job, try: gh run view --job=<job-id>")
		// TODO note about run view --log when that exists
		fmt.Fprintf(out, cs.Gray("view this run on GitHub: %s\n"), run.URL)
		if opts.ExitStatus && shared.IsFailureState(run.Conclusion) {
			return cmdutil.SilentError
		}
	} else {
		fmt.Fprintln(out)
		fmt.Fprintf(out, "To see the full job log, try: gh run view --log --job=%d\n", selectedJob.ID)
		fmt.Fprintf(out, cs.Gray("view this run on GitHub: %s\n"), run.URL)

		if opts.ExitStatus && shared.IsFailureState(selectedJob.Conclusion) {
			return cmdutil.SilentError
		}
	}

	return nil
}

func getJob(client *api.Client, repo ghrepo.Interface, jobID string) (*shared.Job, error) {
	path := fmt.Sprintf("repos/%s/actions/jobs/%s", ghrepo.FullName(repo), jobID)

	var result shared.Job
	err := client.REST(repo.RepoHost(), "GET", path, nil, &result)
	if err != nil {
		return nil, err
	}

	return &result, nil
}

func getLog(httpClient *http.Client, logURL string) (io.ReadCloser, error) {
	req, err := http.NewRequest("GET", logURL, nil)
	if err != nil {
		return nil, err
	}

	resp, err := httpClient.Do(req)
	if err != nil {
		return nil, err
	}

	if resp.StatusCode == 404 {
		return nil, errors.New("log not found")
	} else if resp.StatusCode != 200 {
		return nil, api.HandleHTTPError(resp)
	}

	return resp.Body, nil
}

func getRunLog(httpClient *http.Client, repo ghrepo.Interface, runID int) (io.ReadCloser, error) {
	logURL := fmt.Sprintf("%srepos/%s/actions/runs/%d/logs",
		ghinstance.RESTPrefix(repo.RepoHost()), ghrepo.FullName(repo), runID)
	return getLog(httpClient, logURL)
}

func getJobLog(httpClient *http.Client, repo ghrepo.Interface, jobID int) (io.ReadCloser, error) {
	logURL := fmt.Sprintf("%srepos/%s/actions/jobs/%d/logs",
		ghinstance.RESTPrefix(repo.RepoHost()), ghrepo.FullName(repo), jobID)
	return getLog(httpClient, logURL)
}

func promptForJob(cs *iostreams.ColorScheme, jobs []shared.Job) (*shared.Job, error) {
	candidates := []string{"View all jobs in this run"}
	for _, job := range jobs {
		symbol, _ := shared.Symbol(cs, job.Status, job.Conclusion)
		candidates = append(candidates, fmt.Sprintf("%s %s", symbol, job.Name))
	}

	var selected int
	err := prompt.SurveyAskOne(&survey.Select{
		Message:  "View a specific job in this run?",
		Options:  candidates,
		PageSize: 12,
	}, &selected)
	if err != nil {
		return nil, err
	}

	if selected > 0 {
		return &jobs[selected-1], nil
	}

	// User wants to see all jobs
	return nil, nil
}

// Structure of log zip file
// zip/
// ├── jobname1/
// │   ├── 1_stepname.txt
// │   ├── 2_anotherstepname.txt
// │   ├── 3_stepstepname.txt
// │   └── 4_laststepname.txt
// └── jobname2/
//     ├── 1_stepname.txt
//     └── 2_somestepname.txt
func readRunLog(rlz io.ReadCloser) (runLog, error) {
	rl := make(runLog)
	defer rlz.Close()
	z, err := ioutil.ReadAll(rlz)
	if err != nil {
		return rl, err
	}

	zipReader, err := zip.NewReader(bytes.NewReader(z), int64(len(z)))
	if err != nil {
		return rl, err
	}

	for _, zipFile := range zipReader.File {
		dir, file := filepath.Split(zipFile.Name)
		ext := filepath.Ext(zipFile.Name)

		// Skip all top level files and non-text files
		if dir != "" && ext == ".txt" {
			split := strings.Split(file, "_")
			if len(split) != 2 {
				return rl, errors.New("invalid step log filename")
			}

			jobName := strings.TrimSuffix(dir, "/")
			stepName := strings.TrimSuffix(split[1], ".txt")
			stepOrder, err := strconv.Atoi(split[0])
			if err != nil {
				return rl, errors.New("invalid step log filename")
			}

			stepLogs, err := readZipFile(zipFile)
			if err != nil {
				return rl, err
			}

			st := step{
				order: stepOrder,
				name:  stepName,
				logs:  string(stepLogs),
			}

			if j, ok := rl[jobName]; !ok {
				rl[jobName] = &job{name: jobName, steps: []step{st}}
			} else {
				j.steps = append(j.steps, st)
			}
		}
	}

	return rl, nil
}

func readZipFile(zf *zip.File) ([]byte, error) {
	f, err := zf.Open()
	if err != nil {
		return nil, err
	}
	defer f.Close()
	return ioutil.ReadAll(f)
}

func displayRunLog(io *iostreams.IOStreams, rl runLog) error {
	err := io.StartPager()
	if err != nil {
		return err
	}
	defer io.StopPager()

	var jobNames []string
	for name := range rl {
		jobNames = append(jobNames, name)
	}
	sort.Strings(jobNames)

	for _, name := range jobNames {
		job := rl[name]
		steps := job.steps
		sort.Slice(steps, func(i, j int) bool {
			return steps[i].order < steps[j].order
		})
		for _, step := range steps {
			prefix := fmt.Sprintf("%s\t%s\t", job.name, step.name)
			scanner := bufio.NewScanner(strings.NewReader(step.logs))
			for scanner.Scan() {
				fmt.Fprintf(io.Out, "%s%s\n", prefix, scanner.Text())
			}
		}
	}

	return nil
}<|MERGE_RESOLUTION|>--- conflicted
+++ resolved
@@ -9,14 +9,10 @@
 	"io"
 	"io/ioutil"
 	"net/http"
-<<<<<<< HEAD
 	"path/filepath"
 	"sort"
 	"strconv"
 	"strings"
-=======
-	"strconv"
->>>>>>> 35c55fd7
 	"time"
 
 	"github.com/AlecAivazis/survey/v2"
