package list

import (
	"fmt"
	"net/http"
	"time"

	"github.com/cli/cli/v2/api"
	"github.com/cli/cli/v2/internal/ghrepo"
	"github.com/cli/cli/v2/internal/text"
	"github.com/cli/cli/v2/pkg/cmd/run/shared"
	workflowShared "github.com/cli/cli/v2/pkg/cmd/workflow/shared"
	"github.com/cli/cli/v2/pkg/cmdutil"
	"github.com/cli/cli/v2/pkg/iostreams"
	"github.com/cli/cli/v2/utils"
	"github.com/spf13/cobra"
)

const (
	defaultLimit = 20
)

type ListOptions struct {
	IO         *iostreams.IOStreams
	HttpClient func() (*http.Client, error)
	BaseRepo   func() (ghrepo.Interface, error)

	Exporter cmdutil.Exporter

	Limit            int
	WorkflowSelector string
	Branch           string
	Actor            string

	now time.Time
}

func NewCmdList(f *cmdutil.Factory, runF func(*ListOptions) error) *cobra.Command {
	opts := &ListOptions{
		IO:         f.IOStreams,
		HttpClient: f.HttpClient,
		now:        time.Now(),
	}

	cmd := &cobra.Command{
		Use:     "list",
		Short:   "List recent workflow runs",
		Aliases: []string{"ls"},
		Args:    cobra.NoArgs,
		RunE: func(cmd *cobra.Command, args []string) error {
			// support `-R, --repo` override
			opts.BaseRepo = f.BaseRepo

			if opts.Limit < 1 {
				return cmdutil.FlagErrorf("invalid limit: %v", opts.Limit)
			}

			if runF != nil {
				return runF(opts)
			}

			return listRun(opts)
		},
	}

	cmd.Flags().IntVarP(&opts.Limit, "limit", "L", defaultLimit, "Maximum number of runs to fetch")
	cmd.Flags().StringVarP(&opts.WorkflowSelector, "workflow", "w", "", "Filter runs by workflow")
	cmd.Flags().StringVarP(&opts.Branch, "branch", "b", "", "Filter runs by branch")
	cmd.Flags().StringVarP(&opts.Actor, "user", "u", "", "Filter runs by user who triggered the run")
	cmdutil.AddJSONFlags(cmd, &opts.Exporter, shared.RunFields)

	return cmd
}

func listRun(opts *ListOptions) error {
	baseRepo, err := opts.BaseRepo()
	if err != nil {
		return fmt.Errorf("failed to determine base repo: %w", err)
	}

	c, err := opts.HttpClient()
	if err != nil {
		return fmt.Errorf("failed to create http client: %w", err)
	}
	client := api.NewClientFromHTTP(c)

	filters := &shared.FilterOptions{
		Branch: opts.Branch,
		Actor:  opts.Actor,
	}

	opts.IO.StartProgressIndicator()
	if opts.WorkflowSelector != "" {
		states := []workflowShared.WorkflowState{workflowShared.Active}
		if workflow, err := workflowShared.ResolveWorkflow(opts.IO, client, baseRepo, false, opts.WorkflowSelector, states); err == nil {
			filters.WorkflowID = workflow.ID
			filters.WorkflowName = workflow.Name
		} else {
			return err
		}
	}
	runsResult, err := shared.GetRuns(client, baseRepo, filters, opts.Limit)
	opts.IO.StopProgressIndicator()
	if err != nil {
		return fmt.Errorf("failed to get runs: %w", err)
	}
	runs := runsResult.WorkflowRuns
	if len(runs) == 0 && opts.Exporter == nil {
		return cmdutil.NewNoResultsError("no runs found")
	}

	if err := opts.IO.StartPager(); err == nil {
		defer opts.IO.StopPager()
	} else {
		fmt.Fprintf(opts.IO.ErrOut, "failed to start pager: %v\n", err)
	}

	if opts.Exporter != nil {
		return opts.Exporter.Write(opts.IO, runs)
	}

<<<<<<< HEAD
	if len(runs) == 0 {
		return cmdutil.NewNoResultsError("no runs found")
	}

	//nolint:staticcheck // SA1019: utils.NewTablePrinter is deprecated: use internal/tableprinter
=======
>>>>>>> 4c3b123d
	tp := utils.NewTablePrinter(opts.IO)

	cs := opts.IO.ColorScheme()

	if tp.IsTTY() {
		tp.AddField("STATUS", nil, nil)
		tp.AddField("TITLE", nil, nil)
		tp.AddField("WORKFLOW", nil, nil)
		tp.AddField("BRANCH", nil, nil)
		tp.AddField("EVENT", nil, nil)
		tp.AddField("ID", nil, nil)
		tp.AddField("ELAPSED", nil, nil)
		tp.AddField("AGE", nil, nil)
		tp.EndRow()
	}

	for _, run := range runs {
		if tp.IsTTY() {
			symbol, symbolColor := shared.Symbol(cs, run.Status, run.Conclusion)
			tp.AddField(symbol, nil, symbolColor)
		} else {
			tp.AddField(string(run.Status), nil, nil)
			tp.AddField(string(run.Conclusion), nil, nil)
		}

		tp.AddField(run.Title(), nil, cs.Bold)

		tp.AddField(run.WorkflowName(), nil, nil)
		tp.AddField(run.HeadBranch, nil, cs.Bold)
		tp.AddField(string(run.Event), nil, nil)
		tp.AddField(fmt.Sprintf("%d", run.ID), nil, cs.Cyan)

		tp.AddField(run.Duration(opts.now).String(), nil, nil)
		tp.AddField(text.FuzzyAgoAbbr(time.Now(), run.StartedTime()), nil, nil)
		tp.EndRow()
	}

	err = tp.Render()
	if err != nil {
		return err
	}

	return nil
}<|MERGE_RESOLUTION|>--- conflicted
+++ resolved
@@ -119,14 +119,7 @@
 		return opts.Exporter.Write(opts.IO, runs)
 	}
 
-<<<<<<< HEAD
-	if len(runs) == 0 {
-		return cmdutil.NewNoResultsError("no runs found")
-	}
-
 	//nolint:staticcheck // SA1019: utils.NewTablePrinter is deprecated: use internal/tableprinter
-=======
->>>>>>> 4c3b123d
 	tp := utils.NewTablePrinter(opts.IO)
 
 	cs := opts.IO.ColorScheme()
