--- conflicted
+++ resolved
@@ -139,13 +139,9 @@
 		if c := findCommand(command, "actions"); c != nil {
 			helpTopics = append(helpTopics, rpad(c.Name()+":", commandNameColumnWidth)+c.Short)
 		}
-<<<<<<< HEAD
-		for topic, params := range HelpTopics {
-			helpTopics = append(helpTopics, rpad(topic+":", commandNameColumnWidth)+params["short"])
-=======
+    
 		for _, helpTopic := range HelpTopics {
 			helpTopics = append(helpTopics, rpad(helpTopic.name+":", namePadding)+helpTopic.short)
->>>>>>> f77a3dca
 		}
 		sort.Strings(helpTopics)
 		helpEntries = append(helpEntries, helpEntry{"HELP TOPICS", strings.Join(helpTopics, "\n")})
