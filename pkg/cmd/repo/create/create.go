--- conflicted
+++ resolved
@@ -437,15 +437,13 @@
 		LicenseTemplate:   opts.LicenseTemplate,
 	}
 
-<<<<<<< HEAD
 	if opts.Interactive {
 		confirm, err := confirmSubmission(input.Name, input.OwnerLogin, input.Visibility)
 		if !confirm || err != nil {
 			return nil
 		}
 	}
-=======
->>>>>>> ddc7cb27
+
 	repo, err := repoCreate(httpClient, repoToCreate.RepoHost(), input)
 	if err != nil {
 		return err
