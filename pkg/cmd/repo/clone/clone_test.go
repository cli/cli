package clone

import (
	"net/http"
	"testing"

	"github.com/cli/cli/v2/git"
	"github.com/cli/cli/v2/internal/config"
	"github.com/cli/cli/v2/internal/run"
	"github.com/cli/cli/v2/pkg/cmdutil"
	"github.com/cli/cli/v2/pkg/httpmock"
	"github.com/cli/cli/v2/pkg/iostreams"
	"github.com/cli/cli/v2/test"
	"github.com/google/shlex"
	"github.com/stretchr/testify/assert"
	"github.com/stretchr/testify/require"
)

func TestNewCmdClone(t *testing.T) {
	testCases := []struct {
		name     string
		args     string
		wantOpts CloneOptions
		wantErr  string
	}{
		{
			name:    "no arguments",
			args:    "",
			wantErr: "cannot clone: repository argument required",
		},
		{
			name: "repo argument",
			args: "OWNER/REPO",
			wantOpts: CloneOptions{
				Repository: "OWNER/REPO",
				GitArgs:    []string{},
			},
		},
		{
			name: "directory argument",
			args: "OWNER/REPO mydir",
			wantOpts: CloneOptions{
				Repository: "OWNER/REPO",
				GitArgs:    []string{"mydir"},
			},
		},
		{
			name: "git clone arguments",
			args: "OWNER/REPO -- --depth 1 --recurse-submodules",
			wantOpts: CloneOptions{
				Repository: "OWNER/REPO",
				GitArgs:    []string{"--depth", "1", "--recurse-submodules"},
			},
		},
		{
			name:    "unknown argument",
			args:    "OWNER/REPO --depth 1",
			wantErr: "unknown flag: --depth\nSeparate git clone flags with '--'.",
		},
	}
	for _, tt := range testCases {
		t.Run(tt.name, func(t *testing.T) {
			ios, stdin, stdout, stderr := iostreams.Test()
			fac := &cmdutil.Factory{IOStreams: ios}

			var opts *CloneOptions
			cmd := NewCmdClone(fac, func(co *CloneOptions) error {
				opts = co
				return nil
			})

			argv, err := shlex.Split(tt.args)
			require.NoError(t, err)
			cmd.SetArgs(argv)

			cmd.SetIn(stdin)
			cmd.SetOut(stderr)
			cmd.SetErr(stderr)

			_, err = cmd.ExecuteC()
			if tt.wantErr != "" {
				assert.EqualError(t, err, tt.wantErr)
				return
			} else {
				assert.NoError(t, err)
			}

			assert.Equal(t, "", stdout.String())
			assert.Equal(t, "", stderr.String())

			assert.Equal(t, tt.wantOpts.Repository, opts.Repository)
			assert.Equal(t, tt.wantOpts.GitArgs, opts.GitArgs)
		})
	}
}

func runCloneCommand(httpClient *http.Client, cli string) (*test.CmdOut, error) {
	ios, stdin, stdout, stderr := iostreams.Test()
	fac := &cmdutil.Factory{
		IOStreams: ios,
		HttpClient: func() (*http.Client, error) {
			return httpClient, nil
		},
		Config: func() (config.Config, error) {
			return config.NewBlankConfig(), nil
		},
		GitClient: &git.Client{
			GhPath:  "some/path/gh",
			GitPath: "some/path/git",
		},
	}

	cmd := NewCmdClone(fac, nil)

	argv, err := shlex.Split(cli)
	cmd.SetArgs(argv)

	cmd.SetIn(stdin)
	cmd.SetOut(stderr)
	cmd.SetErr(stderr)

	if err != nil {
		panic(err)
	}

	_, err = cmd.ExecuteC()

	if err != nil {
		return nil, err
	}

	return &test.CmdOut{OutBuf: stdout, ErrBuf: stderr}, nil
}

func Test_RepoClone(t *testing.T) {
	tests := []struct {
		name string
		args string
		want string
	}{
		{
			name: "shorthand",
			args: "OWNER/REPO",
			want: "git clone https://github.com/OWNER/REPO.git",
		},
		{
			name: "shorthand with directory",
			args: "OWNER/REPO target_directory",
			want: "git clone https://github.com/OWNER/REPO.git target_directory",
		},
		{
			name: "clone arguments",
			args: "OWNER/REPO -- -o upstream --depth 1",
			want: "git clone -o upstream --depth 1 https://github.com/OWNER/REPO.git",
		},
		{
			name: "clone arguments with directory",
			args: "OWNER/REPO target_directory -- -o upstream --depth 1",
			want: "git clone -o upstream --depth 1 https://github.com/OWNER/REPO.git target_directory",
		},
		{
			name: "HTTPS URL",
			args: "https://github.com/OWNER/REPO",
			want: "git clone https://github.com/OWNER/REPO.git",
		},
		{
			name: "SSH URL",
			args: "git@github.com:OWNER/REPO.git",
			want: "git clone git@github.com:OWNER/REPO.git",
		},
		{
			name: "Non-canonical capitalization",
			args: "Owner/Repo",
			want: "git clone https://github.com/OWNER/REPO.git",
		},
		{
			name: "clone wiki",
			args: "Owner/Repo.wiki",
			want: "git clone https://github.com/OWNER/REPO.wiki.git",
		},
		{
			name: "wiki URL",
			args: "https://github.com/owner/repo.wiki",
			want: "git clone https://github.com/OWNER/REPO.wiki.git",
		},
	}
	for _, tt := range tests {
		t.Run(tt.name, func(t *testing.T) {
			reg := &httpmock.Registry{}
			defer reg.Verify(t)
			reg.Register(
				httpmock.GraphQL(`query RepositoryInfo\b`),
				httpmock.StringResponse(`
				{ "data": { "repository": {
					"name": "REPO",
					"owner": {
						"login": "OWNER"
					},
					"hasWikiEnabled": true
				} } }
				`))

			httpClient := &http.Client{Transport: reg}

			cs, restore := run.Stub()
			defer restore(t)
			cs.Register(tt.want, 0, "")

			output, err := runCloneCommand(httpClient, tt.args)
			if err != nil {
				t.Fatalf("error running command `repo clone`: %v", err)
			}

			assert.Equal(t, "", output.String())
			assert.Equal(t, "", output.Stderr())
		})
	}
}

func Test_RepoClone_hasParent(t *testing.T) {
	reg := &httpmock.Registry{}
	reg.Register(
		httpmock.GraphQL(`query RepositoryInfo\b`),
		httpmock.StringResponse(`
				{ "data": { "repository": {
					"name": "REPO",
					"owner": {
						"login": "OWNER"
					},
					"parent": {
						"name": "ORIG",
						"owner": {
							"login": "hubot"
						},
						"defaultBranchRef": {
							"name": "trunk"
						}
					}
				} } }
				`))
	reg.Register(
		httpmock.GraphQL(`query RepositoryFindParent\b`),
		httpmock.StringResponse(`{"data":{"repository":{"parent":{"name":"REPO","owner":{"login": "OWNER"}}}}}`))

	httpClient := &http.Client{Transport: reg}

	cs, cmdTeardown := run.Stub()
	defer cmdTeardown(t)

	cs.Register(`git clone https://github.com/OWNER/REPO.git`, 0, "")
	cs.Register(`git -C REPO remote add -t trunk upstream https://github.com/hubot/ORIG.git`, 0, "")
	cs.Register(`git -C REPO fetch upstream`, 0, "")
<<<<<<< HEAD
	cs.Register(`git -C REPO config --add remote.upstream.gh-resolved base`, 0, "")
=======
	cs.Register(`git -C REPO remote set-branches upstream *`, 0, "")
>>>>>>> f777bec7

	_, err := runCloneCommand(httpClient, "OWNER/REPO")
	if err != nil {
		t.Fatalf("error running command `repo clone`: %v", err)
	}
}

func Test_RepoClone_hasParent_upstreamRemoteName(t *testing.T) {
	reg := &httpmock.Registry{}
	reg.Register(
		httpmock.GraphQL(`query RepositoryInfo\b`),
		httpmock.StringResponse(`
				{ "data": { "repository": {
					"name": "REPO",
					"owner": {
						"login": "OWNER"
					},
					"parent": {
						"name": "ORIG",
						"owner": {
							"login": "hubot"
						},
						"defaultBranchRef": {
							"name": "trunk"
						}
					}
				} } }
				`))
	reg.Register(
		httpmock.GraphQL(`query RepositoryFindParent\b`),
		httpmock.StringResponse(`{"data":{"repository":{"parent":{"name":"REPO","owner":{"login": "OWNER"}}}}}`))

	httpClient := &http.Client{Transport: reg}

	cs, cmdTeardown := run.Stub()
	defer cmdTeardown(t)

	cs.Register(`git clone https://github.com/OWNER/REPO.git`, 0, "")
	cs.Register(`git -C REPO remote add -t trunk test https://github.com/hubot/ORIG.git`, 0, "")
	cs.Register(`git -C REPO fetch test`, 0, "")
<<<<<<< HEAD
	cs.Register(`git -C REPO config --add remote.test.gh-resolved base`, 0, "")
=======
	cs.Register(`git -C REPO remote set-branches test *`, 0, "")
>>>>>>> f777bec7

	_, err := runCloneCommand(httpClient, "OWNER/REPO --upstream-remote-name test")
	if err != nil {
		t.Fatalf("error running command `repo clone`: %v", err)
	}
}

func Test_RepoClone_withoutUsername(t *testing.T) {
	reg := &httpmock.Registry{}
	defer reg.Verify(t)
	reg.Register(
		httpmock.GraphQL(`query UserCurrent\b`),
		httpmock.StringResponse(`
		{ "data": { "viewer": {
			"login": "OWNER"
		}}}`))
	reg.Register(
		httpmock.GraphQL(`query RepositoryInfo\b`),
		httpmock.StringResponse(`
				{ "data": { "repository": {
					"name": "REPO",
					"owner": {
						"login": "OWNER"
					}
				} } }
				`))

	httpClient := &http.Client{Transport: reg}

	cs, restore := run.Stub()
	defer restore(t)
	cs.Register(`git clone https://github\.com/OWNER/REPO\.git`, 0, "")

	output, err := runCloneCommand(httpClient, "REPO")
	if err != nil {
		t.Fatalf("error running command `repo clone`: %v", err)
	}

	assert.Equal(t, "", output.String())
	assert.Equal(t, "", output.Stderr())
}<|MERGE_RESOLUTION|>--- conflicted
+++ resolved
@@ -250,11 +250,8 @@
 	cs.Register(`git clone https://github.com/OWNER/REPO.git`, 0, "")
 	cs.Register(`git -C REPO remote add -t trunk upstream https://github.com/hubot/ORIG.git`, 0, "")
 	cs.Register(`git -C REPO fetch upstream`, 0, "")
-<<<<<<< HEAD
+	cs.Register(`git -C REPO remote set-branches upstream *`, 0, "")
 	cs.Register(`git -C REPO config --add remote.upstream.gh-resolved base`, 0, "")
-=======
-	cs.Register(`git -C REPO remote set-branches upstream *`, 0, "")
->>>>>>> f777bec7
 
 	_, err := runCloneCommand(httpClient, "OWNER/REPO")
 	if err != nil {
@@ -295,11 +292,8 @@
 	cs.Register(`git clone https://github.com/OWNER/REPO.git`, 0, "")
 	cs.Register(`git -C REPO remote add -t trunk test https://github.com/hubot/ORIG.git`, 0, "")
 	cs.Register(`git -C REPO fetch test`, 0, "")
-<<<<<<< HEAD
+	cs.Register(`git -C REPO remote set-branches test *`, 0, "")
 	cs.Register(`git -C REPO config --add remote.test.gh-resolved base`, 0, "")
-=======
-	cs.Register(`git -C REPO remote set-branches test *`, 0, "")
->>>>>>> f777bec7
 
 	_, err := runCloneCommand(httpClient, "OWNER/REPO --upstream-remote-name test")
 	if err != nil {
