package clone

import (
	"context"
	"fmt"
	"net/http"
	"strings"

	"github.com/MakeNowJust/heredoc"
	"github.com/cli/cli/v2/api"
	"github.com/cli/cli/v2/git"
	"github.com/cli/cli/v2/internal/config"
	"github.com/cli/cli/v2/internal/ghrepo"
	"github.com/cli/cli/v2/pkg/cmdutil"
	"github.com/cli/cli/v2/pkg/iostreams"
	"github.com/spf13/cobra"
	"github.com/spf13/pflag"
)

type CloneOptions struct {
	HttpClient func() (*http.Client, error)
	GitClient  *git.Client
	Config     func() (config.Config, error)
	IO         *iostreams.IOStreams

	GitArgs      []string
	Repository   string
	UpstreamName string
}

func NewCmdClone(f *cmdutil.Factory, runF func(*CloneOptions) error) *cobra.Command {
	opts := &CloneOptions{
		IO:         f.IOStreams,
		HttpClient: f.HttpClient,
		GitClient:  f.GitClient,
		Config:     f.Config,
	}

	cmd := &cobra.Command{
		DisableFlagsInUseLine: true,

		Use:   "clone <repository> [<directory>] [-- <gitflags>...]",
		Args:  cmdutil.MinimumArgs(1, "cannot clone: repository argument required"),
		Short: "Clone a repository locally",
		Long: heredoc.Docf(`
			Clone a GitHub repository locally. Pass additional %[1]sgit clone%[1]s flags by listing
			them after "--".

			If the "OWNER/" portion of the "OWNER/REPO" repository argument is omitted, it
			defaults to the name of the authenticating user.

			If the repository is a fork, its parent repository will be added as an additional
			git remote called "upstream". The remote name can be configured using %[1]s--upstream-remote-name%[1]s.
			The %[1]s--upstream-remote-name%[1]s option supports an "@owner" value which will name
			the remote after the owner of the parent repository.

			If the repository is a fork, the parent repository will be set as the default remote repository. See: gh repo set-default
		`, "`"),
		RunE: func(cmd *cobra.Command, args []string) error {
			opts.Repository = args[0]
			opts.GitArgs = args[1:]

			if runF != nil {
				return runF(opts)
			}

			return cloneRun(opts)
		},
	}

	cmd.Flags().StringVarP(&opts.UpstreamName, "upstream-remote-name", "u", "upstream", "Upstream remote name when cloning a fork")
	cmd.SetFlagErrorFunc(func(cmd *cobra.Command, err error) error {
		if err == pflag.ErrHelp {
			return err
		}
		return cmdutil.FlagErrorf("%w\nSeparate git clone flags with '--'.", err)
	})

	return cmd
}

func cloneRun(opts *CloneOptions) error {
	httpClient, err := opts.HttpClient()
	if err != nil {
		return err
	}

	cfg, err := opts.Config()
	if err != nil {
		return err
	}

	apiClient := api.NewClientFromHTTP(httpClient)

	repositoryIsURL := strings.Contains(opts.Repository, ":")
	repositoryIsFullName := !repositoryIsURL && strings.Contains(opts.Repository, "/")

	var repo ghrepo.Interface
	var protocol string

	if repositoryIsURL {
		repoURL, err := git.ParseURL(opts.Repository)
		if err != nil {
			return err
		}
		repo, err = ghrepo.FromURL(repoURL)
		if err != nil {
			return err
		}
		if repoURL.Scheme == "git+ssh" {
			repoURL.Scheme = "ssh"
		}
		protocol = repoURL.Scheme
	} else {
		var fullName string
		if repositoryIsFullName {
			fullName = opts.Repository
		} else {
			host, _ := cfg.Authentication().DefaultHost()
			currentUser, err := api.CurrentLoginName(apiClient, host)
			if err != nil {
				return err
			}
			fullName = currentUser + "/" + opts.Repository
		}

		repo, err = ghrepo.FromFullName(fullName)
		if err != nil {
			return err
		}

		protocol, err = cfg.GetOrDefault(repo.RepoHost(), "git_protocol")
		if err != nil {
			return err
		}
	}

	wantsWiki := strings.HasSuffix(repo.RepoName(), ".wiki")
	if wantsWiki {
		repoName := strings.TrimSuffix(repo.RepoName(), ".wiki")
		repo = ghrepo.NewWithHost(repo.RepoOwner(), repoName, repo.RepoHost())
	}

	// Load the repo from the API to get the username/repo name in its
	// canonical capitalization
	canonicalRepo, err := api.GitHubRepo(apiClient, repo)
	if err != nil {
		return err
	}
	canonicalCloneURL := ghrepo.FormatRemoteURL(canonicalRepo, protocol)

	// If repo HasWikiEnabled and wantsWiki is true then create a new clone URL
	if wantsWiki {
		if !canonicalRepo.HasWikiEnabled {
			return fmt.Errorf("The '%s' repository does not have a wiki", ghrepo.FullName(canonicalRepo))
		}
		canonicalCloneURL = strings.TrimSuffix(canonicalCloneURL, ".git") + ".wiki.git"
	}

	gitClient := opts.GitClient
	ctx := context.Background()
	cloneDir, err := gitClient.Clone(ctx, canonicalCloneURL, opts.GitArgs)
	if err != nil {
		return err
	}

	// If the repo is a fork, add the parent as an upstream and the default repo
	if canonicalRepo.Parent != nil {
		// add the parent as an upstream
		protocol, err := cfg.GetOrDefault(canonicalRepo.Parent.RepoHost(), "git_protocol")
		if err != nil {
			return err
		}
		upstreamURL := ghrepo.FormatRemoteURL(canonicalRepo.Parent, protocol)

		upstreamName := opts.UpstreamName
		if opts.UpstreamName == "@owner" {
			upstreamName = canonicalRepo.Parent.RepoOwner()
		}

<<<<<<< HEAD
		addedRemote, err := gitClient.AddRemote(ctx, upstreamName, upstreamURL, []string{canonicalRepo.Parent.DefaultBranchRef.Name}, git.WithRepoDir(cloneDir))
=======
		gc := gitClient.Copy()
		gc.RepoDir = cloneDir

		_, err = gc.AddRemote(ctx, upstreamName, upstreamURL, []string{canonicalRepo.Parent.DefaultBranchRef.Name})
>>>>>>> f777bec7
		if err != nil {
			return err
		}

		if err := gc.Fetch(ctx, upstreamName, ""); err != nil {
			return err
		}

		if err := gc.SetRemoteBranches(ctx, upstreamName, `*`); err != nil {
			return err
		}
		// make parent the default repo
		parentRepo, err := api.RepoParent(apiClient, repo)
		if err != nil {
			return err
		}
		if err = gitClient.SetRemoteResolution(
			ctx, addedRemote.Name, "base", git.WithRepoDir(cloneDir)); err != nil {
			return err
		}

		connectedToTerminal := opts.IO.IsStdoutTTY() && opts.IO.IsStderrTTY() && opts.IO.IsStdinTTY()
		stderr := opts.IO.ErrOut
		if connectedToTerminal {
			fmt.Fprintf(stderr, "%s selected as default repo for querying issues, pull requests, etc.\nTo learn more or change this selection, see: gh repo set-default\n", ghrepo.FullName(parentRepo))
		}
	}
	return nil
}<|MERGE_RESOLUTION|>--- conflicted
+++ resolved
@@ -178,14 +178,10 @@
 			upstreamName = canonicalRepo.Parent.RepoOwner()
 		}
 
-<<<<<<< HEAD
-		addedRemote, err := gitClient.AddRemote(ctx, upstreamName, upstreamURL, []string{canonicalRepo.Parent.DefaultBranchRef.Name}, git.WithRepoDir(cloneDir))
-=======
 		gc := gitClient.Copy()
 		gc.RepoDir = cloneDir
 
-		_, err = gc.AddRemote(ctx, upstreamName, upstreamURL, []string{canonicalRepo.Parent.DefaultBranchRef.Name})
->>>>>>> f777bec7
+		addedRemote, err := gitClient.AddRemote(ctx, upstreamName, upstreamURL, []string{canonicalRepo.Parent.DefaultBranchRef.Name}, git.WithRepoDir(cloneDir))
 		if err != nil {
 			return err
 		}
