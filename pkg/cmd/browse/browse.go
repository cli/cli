--- conflicted
+++ resolved
@@ -44,8 +44,7 @@
 		cs.Green("✓"),
 		cs.Bold(ghrepo.FullName(baseRepo)))
 }
-<<<<<<< HEAD
+
 //hello
-=======
+
 //making pull request
->>>>>>> bab7b498
