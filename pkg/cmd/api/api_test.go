--- conflicted
+++ resolved
@@ -1300,11 +1300,7 @@
 	tmpl := template.New(ios.Out, ios.TerminalWidth(), ios.ColorEnabled())
 	err := tmpl.Parse(opts.Template)
 	require.NoError(t, err)
-<<<<<<< HEAD
-	_, err = processResponse(&resp, &opts, ios.Out, io.Discard, &tmpl, true, true)
-=======
-	_, err = processResponse(&resp, &opts, ios.Out, io.Discard, tmpl)
->>>>>>> ad4a489f
+	_, err = processResponse(&resp, &opts, ios.Out, io.Discard, tmpl, true, true)
 	require.NoError(t, err)
 	err = tmpl.Flush()
 	require.NoError(t, err)
