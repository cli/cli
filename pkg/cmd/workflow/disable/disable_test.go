--- conflicted
+++ resolved
@@ -133,12 +133,6 @@
 			tty: true,
 			httpStubs: func(reg *httpmock.Registry) {
 				reg.Register(
-<<<<<<< HEAD
-=======
-					httpmock.REST("GET", "repos/OWNER/REPO/actions/workflows/a%20workflow"),
-					httpmock.StatusStringResponse(404, "not found"))
-				reg.Register(
->>>>>>> 113acf92
 					httpmock.REST("GET", "repos/OWNER/REPO/actions/workflows"),
 					httpmock.JSONResponse(shared.WorkflowsPayload{
 						Workflows: []shared.Workflow{
@@ -161,12 +155,6 @@
 			tty: true,
 			httpStubs: func(reg *httpmock.Registry) {
 				reg.Register(
-<<<<<<< HEAD
-=======
-					httpmock.REST("GET", "repos/OWNER/REPO/actions/workflows/another%20workflow"),
-					httpmock.StatusStringResponse(404, "not found"))
-				reg.Register(
->>>>>>> 113acf92
 					httpmock.REST("GET", "repos/OWNER/REPO/actions/workflows"),
 					httpmock.JSONResponse(shared.WorkflowsPayload{
 						Workflows: []shared.Workflow{
@@ -223,12 +211,6 @@
 			},
 			httpStubs: func(reg *httpmock.Registry) {
 				reg.Register(
-<<<<<<< HEAD
-=======
-					httpmock.REST("GET", "repos/OWNER/REPO/actions/workflows/a%20workflow"),
-					httpmock.StatusStringResponse(404, "not found"))
-				reg.Register(
->>>>>>> 113acf92
 					httpmock.REST("GET", "repos/OWNER/REPO/actions/workflows"),
 					httpmock.JSONResponse(shared.WorkflowsPayload{
 						Workflows: []shared.Workflow{
