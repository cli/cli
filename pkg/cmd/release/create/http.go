--- conflicted
+++ resolved
@@ -15,24 +15,49 @@
 	"github.com/cli/cli/v2/pkg/cmd/release/shared"
 )
 
-<<<<<<< HEAD
 type tag struct {
 	Name string `json:"name"`
 }
+
+type releaseNotes struct {
+	Name string `json:"name"`
+	Body string `json:"body"`
+}
+
+var notImplementedError = errors.New("not implemented")
 
 func getTags(httpClient *http.Client, repo ghrepo.Interface, limit int) ([]tag, error) {
 	path := fmt.Sprintf("repos/%s/%s/tags?per_page=%d", repo.RepoOwner(), repo.RepoName(), limit)
 	url := ghinstance.RESTPrefix(repo.RepoHost()) + path
 	req, err := http.NewRequest("GET", url, nil)
-=======
-var notImplementedError = errors.New("not implemented")
+	if err != nil {
+		return nil, err
+	}
 
-type ReleaseNotes struct {
-	Name string `json:"name"`
-	Body string `json:"body"`
+	req.Header.Set("Content-Type", "application/json; charset=utf-8")
+
+	resp, err := httpClient.Do(req)
+	if err != nil {
+		return nil, err
+	}
+	defer resp.Body.Close()
+
+	success := resp.StatusCode >= 200 && resp.StatusCode < 300
+	if !success {
+		return nil, api.HandleHTTPError(resp)
+	}
+
+	b, err := io.ReadAll(resp.Body)
+	if err != nil {
+		return nil, err
+	}
+
+	var tags []tag
+	err = json.Unmarshal(b, &tags)
+	return tags, err
 }
 
-func generateReleaseNotes(httpClient *http.Client, repo ghrepo.Interface, params map[string]interface{}) (*ReleaseNotes, error) {
+func generateReleaseNotes(httpClient *http.Client, repo ghrepo.Interface, params map[string]interface{}) (*releaseNotes, error) {
 	bodyBytes, err := json.Marshal(params)
 	if err != nil {
 		return nil, err
@@ -41,15 +66,11 @@
 	path := fmt.Sprintf("repos/%s/%s/releases/generate-notes", repo.RepoOwner(), repo.RepoName())
 	url := ghinstance.RESTPrefix(repo.RepoHost()) + path
 	req, err := http.NewRequest("POST", url, bytes.NewBuffer(bodyBytes))
->>>>>>> a9d397be
 	if err != nil {
 		return nil, err
 	}
 
-<<<<<<< HEAD
-=======
 	req.Header.Set("Accept", "application/vnd.github.v3+json")
->>>>>>> a9d397be
 	req.Header.Set("Content-Type", "application/json; charset=utf-8")
 
 	resp, err := httpClient.Do(req)
@@ -58,36 +79,23 @@
 	}
 	defer resp.Body.Close()
 
-<<<<<<< HEAD
-=======
 	if resp.StatusCode == 404 {
 		return nil, notImplementedError
 	}
 
->>>>>>> a9d397be
 	success := resp.StatusCode >= 200 && resp.StatusCode < 300
 	if !success {
 		return nil, api.HandleHTTPError(resp)
 	}
 
-<<<<<<< HEAD
-	b, err := io.ReadAll(resp.Body)
-=======
 	b, err := ioutil.ReadAll(resp.Body)
->>>>>>> a9d397be
 	if err != nil {
 		return nil, err
 	}
 
-<<<<<<< HEAD
-	var tags []tag
-	err = json.Unmarshal(b, &tags)
-	return tags, err
-=======
-	var releaseNotes ReleaseNotes
-	err = json.Unmarshal(b, &releaseNotes)
-	return &releaseNotes, err
->>>>>>> a9d397be
+	var rn releaseNotes
+	err = json.Unmarshal(b, &rn)
+	return &rn, err
 }
 
 func createRelease(httpClient *http.Client, repo ghrepo.Interface, params map[string]interface{}) (*shared.Release, error) {
