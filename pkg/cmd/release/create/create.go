--- conflicted
+++ resolved
@@ -174,12 +174,10 @@
 	cmd.Flags().StringVarP(&opts.DiscussionCategory, "discussion-category", "", "", "Start a discussion in the specified category")
 	cmd.Flags().BoolVarP(&opts.GenerateNotes, "generate-notes", "", false, "Automatically generate title and notes for the release")
 	cmd.Flags().StringVar(&opts.NotesStartTag, "notes-start-tag", "", "Tag to use as the starting point for generating release notes")
-<<<<<<< HEAD
-	cmdutil.RegisterBranchCompletionFlags(cmd, "target")
-=======
 	cmdutil.NilBoolFlag(cmd, &opts.IsLatest, "latest", "", "Mark this release as \"Latest\" (default: automatic based on date and version)")
 	cmd.Flags().BoolVarP(&opts.VerifyTag, "verify-tag", "", false, "Abort in case the git tag doesn't already exist in the remote repository")
->>>>>>> 3b239781
+
+	_ = cmdutil.RegisterBranchCompletionFlags(f.GitClient, cmd, "target")
 
 	return cmd
 }
