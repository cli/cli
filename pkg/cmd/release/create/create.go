--- conflicted
+++ resolved
@@ -161,11 +161,8 @@
 	cmd.Flags().StringVarP(&notesFile, "notes-file", "F", "", "Read release notes from `file` (use \"-\" to read from standard input)")
 	cmd.Flags().StringVarP(&opts.DiscussionCategory, "discussion-category", "", "", "Start a discussion in the specified category")
 	cmd.Flags().BoolVarP(&opts.GenerateNotes, "generate-notes", "", false, "Automatically generate title and notes for the release")
-<<<<<<< HEAD
+	cmd.Flags().StringVar(&opts.NotesStartTag, "notes-start-tag", "", "Tag to use as the starting point for generating release notes")
 	cmdutil.RegisterBranchCompletionFlags(cmd, "target")
-=======
-	cmd.Flags().StringVar(&opts.NotesStartTag, "notes-start-tag", "", "Tag to use as the starting point for generating release notes")
->>>>>>> 113acf92
 
 	return cmd
 }
