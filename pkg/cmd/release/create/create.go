package create

import (
	"bytes"
	"errors"
	"fmt"
	"net/http"
	"os"
	"strings"

	"github.com/AlecAivazis/survey/v2"
	"github.com/MakeNowJust/heredoc"
	"github.com/cli/cli/v2/git"
	"github.com/cli/cli/v2/internal/config"
	"github.com/cli/cli/v2/internal/ghrepo"
	"github.com/cli/cli/v2/internal/run"
	"github.com/cli/cli/v2/pkg/cmd/release/shared"
	"github.com/cli/cli/v2/pkg/cmdutil"
	"github.com/cli/cli/v2/pkg/iostreams"
	"github.com/cli/cli/v2/pkg/prompt"
	"github.com/cli/cli/v2/pkg/surveyext"
	"github.com/cli/cli/v2/pkg/text"
	"github.com/spf13/cobra"
)

type CreateOptions struct {
	IO         *iostreams.IOStreams
	Config     func() (config.Config, error)
	HttpClient func() (*http.Client, error)
	BaseRepo   func() (ghrepo.Interface, error)

	TagName      string
	Target       string
	Name         string
	Body         string
	BodyProvided bool
	Draft        bool
	Prerelease   bool

	Assets []*shared.AssetForUpload

	// for interactive flow
	SubmitAction string
	// for interactive flow
	ReleaseNotesAction string
	// for interactive flow
	PrereleaseText string
	// for interactive flow
	Build string

	// the value from the --repo flag
	RepoOverride string

	// maximum number of simultaneous uploads
	Concurrency int

	DiscussionCategory string
}

func NewCmdCreate(f *cmdutil.Factory, runF func(*CreateOptions) error) *cobra.Command {
	opts := &CreateOptions{
		IO:         f.IOStreams,
		HttpClient: f.HttpClient,
		Config:     f.Config,
	}

	var notesFile string

	cmd := &cobra.Command{
		DisableFlagsInUseLine: true,

		Use:   "create <tag> [<files>...]",
		Short: "Create a new release",
		Long: heredoc.Docf(`
			Create a new GitHub Release for a repository.

			A list of asset files may be given to upload to the new release. To define a
			display label for an asset, append text starting with %[1]s#%[1]s after the file name.

			If a matching git tag does not yet exist, one will automatically get created
			from the latest state of the default branch. Use %[1]s--target%[1]s to override this.
			To fetch the new tag locally after the release, do %[1]sgit fetch --tags origin%[1]s.

			To create a release from an annotated git tag, first create one locally with
			git, push the tag to GitHub, then run this command.
		`, "`"),
		Example: heredoc.Doc(`
			Interactively create a release
			$ gh release create

			Interactively create a release with specific tag
			$ gh release create v1.2.3

			Non-interactively create a release
			$ gh release create v1.2.3 --notes "bugfix release"

			Use release notes from a file
			$ gh release create v1.2.3 -F changelog.md

			Upload all tarballs in a directory as release assets
			$ gh release create v1.2.3 ./dist/*.tgz

			Upload a release asset with a display label
			$ gh release create v1.2.3 '/path/to/asset.zip#My display label'

			Create a release and start a discussion
			$ gh release create v1.2.3 --discussion-category "General"
		`),
		RunE: func(cmd *cobra.Command, args []string) error {
			if cmd.Flags().Changed("discussion-category") && opts.Draft {
				return errors.New("discussions for draft releases not supported")
			}

			// support `-R, --repo` override
			opts.BaseRepo = f.BaseRepo
			opts.RepoOverride, _ = cmd.Flags().GetString("repo")

			var err error

			if len(args) > 0 {
				opts.TagName = args[0]
				opts.Assets, err = shared.AssetsFromArgs(args[1:])
				if err != nil {
					return err
				}
			}

			opts.Concurrency = 5

			opts.BodyProvided = cmd.Flags().Changed("notes")
			if notesFile != "" {
				b, err := cmdutil.ReadFile(notesFile, opts.IO.In)
				if err != nil {
					return err
				}
				opts.Body = string(b)
				opts.BodyProvided = true
			}

			if runF != nil {
				return runF(opts)
			}
			return createRun(opts)
		},
	}

	cmd.Flags().BoolVarP(&opts.Draft, "draft", "d", false, "Save the release as a draft instead of publishing it")
	cmd.Flags().BoolVarP(&opts.Prerelease, "prerelease", "p", false, "Mark the release as a prerelease")
	cmd.Flags().StringVar(&opts.Target, "target", "", "Target `branch` or full commit SHA (default: main branch)")
	cmd.Flags().StringVarP(&opts.Name, "title", "t", "", "Release title")
	cmd.Flags().StringVarP(&opts.Body, "notes", "n", "", "Release notes")
	cmd.Flags().StringVarP(&notesFile, "notes-file", "F", "", "Read release notes from `file` (use \"-\" to read from standard input)")
	cmd.Flags().StringVarP(&opts.DiscussionCategory, "discussion-category", "", "", "Start a discussion of the specified category")

	return cmd
}

func createRun(opts *CreateOptions) error {
	httpClient, err := opts.HttpClient()
	if err != nil {
		return err
	}

	baseRepo, err := opts.BaseRepo()
	if err != nil {
		return err
	}

	if !opts.BodyProvided && opts.IO.CanPrompt() {
		editorCommand, err := cmdutil.DetermineEditor(opts.Config)
		if err != nil {
			return err
		}

		if opts.TagName == "" {
			err = handleTagName(opts, httpClient, baseRepo)
			if err != nil {
				return err
			}
		}

		var tagDescription string
		var generatedChangelog string
		if opts.RepoOverride == "" {
			headRef := opts.TagName
			tagDescription, _ = gitTagInfo(opts.TagName)
			if tagDescription == "" {
				if opts.Target != "" {
					// TODO: use the remote-tracking version of the branch ref
					headRef = opts.Target
				} else {
					headRef = "HEAD"
				}
			}

			if prevTag, err := detectPreviousTag(headRef); err == nil {
				commits, _ := changelogForRange(fmt.Sprintf("%s..%s", prevTag, headRef))
				generatedChangelog = generateChangelog(commits)
			}
		}

		editorOptions := []string{"Write my own"}
		if generatedChangelog != "" {
			editorOptions = append(editorOptions, "Write using commit log as template")
		}
		if tagDescription != "" {
			editorOptions = append(editorOptions, "Write using git tag message as template")
		}
		editorOptions = append(editorOptions, "Leave blank")

		qs := []*survey.Question{
			{
				Name: "name",
				Prompt: &survey.Input{
					Message: "Title (optional)",
					Default: opts.Name,
				},
			},
			{
				Name: "releaseNotesAction",
				Prompt: &survey.Select{
					Message: "Release notes",
					Options: editorOptions,
				},
			},
		}
		err = prompt.SurveyAsk(qs, opts)
		if err != nil {
			return fmt.Errorf("could not prompt: %w", err)
		}

		var openEditor bool
		var editorContents string

		switch opts.ReleaseNotesAction {
		case "Write my own":
			openEditor = true
		case "Write using commit log as template":
			openEditor = true
			editorContents = generatedChangelog
		case "Write using git tag message as template":
			openEditor = true
			editorContents = tagDescription
		case "Leave blank":
			openEditor = false
		default:
			return fmt.Errorf("invalid action: %v", opts.ReleaseNotesAction)
		}

		if openEditor {
			// TODO: consider using iostreams here
			text, err := surveyext.Edit(editorCommand, "*.md", editorContents, os.Stdin, os.Stdout, os.Stderr, nil)
			if err != nil {
				return err
			}
			opts.Body = text
		}

<<<<<<< HEAD
		if !opts.Prerelease { // If prerelease hasn't been specified ask user
			qs = []*survey.Question{
				{
					Name: "prerelease",
					Prompt: &survey.Confirm{
						Message: "Is this a prerelease?",
						Default: opts.Prerelease,
					},
=======
		saveAsDraft := "Save as draft"
		publishRelease := "Publish release"
		defaultSubmit := publishRelease
		if opts.Draft {
			defaultSubmit = saveAsDraft
		}

		qs = []*survey.Question{
			{
				Name: "prerelease",
				Prompt: &survey.Confirm{
					Message: "Is this a prerelease?",
					Default: opts.Prerelease,
>>>>>>> 884d73d5
				},
			}
			err = prompt.SurveyAsk(qs, opts)
			if err != nil {
				return fmt.Errorf("could not prompt: %w", err)
			}
		}

		qs = []*survey.Question{
			{
				Name: "submitAction",
				Prompt: &survey.Select{
					Message: "Submit?",
					Options: []string{
						publishRelease,
						saveAsDraft,
						"Cancel",
					},
					Default: defaultSubmit,
				},
			},
		}

		err = prompt.SurveyAsk(qs, opts)
		if err != nil {
			return fmt.Errorf("could not prompt: %w", err)
		}

		switch opts.SubmitAction {
		case "Publish release":
			opts.Draft = false
		case "Save as draft":
			opts.Draft = true
		case "Cancel":
			return cmdutil.CancelError
		default:
			return fmt.Errorf("invalid action: %v", opts.SubmitAction)
		}
	}

	if opts.Draft && len(opts.DiscussionCategory) > 0 {
		return fmt.Errorf(
			"%s Discussions not supported with draft releases",
			opts.IO.ColorScheme().FailureIcon(),
		)
	}

	return executeRelease(opts, httpClient, baseRepo)
}

func handleTagName(opts *CreateOptions, httpClient *http.Client, baseRepo ghrepo.Interface) error {
	currentTagName, options, err := getTagNameOptions(httpClient, baseRepo)
	if err != nil {
		return err
	}

	if options == nil {
		return askTagName(opts)
	}

	currentTagNameMetadataOption := fmt.Sprintf("Use current version (%s)", currentTagName)
	options = append(options, currentTagNameMetadataOption)
	options = append(options, "None of the above")

	qs := []*survey.Question{
		{
			Name: "tagName",
			Prompt: &survey.Select{
				Message: "Choose tag name",
				Options: options,
			},
		},
	}

	err = prompt.SurveyAsk(qs, opts)
	if err != nil {
		return fmt.Errorf("could not prompt: %w", err)
	}

	if opts.TagName == currentTagNameMetadataOption {
		opts.TagName = currentTagName
		return askPreReleaseAndBuild(opts)
	}

	if opts.TagName == "None of the above" {
		return askTagName(opts)
	}

	return nil
}

func askTagName(opts *CreateOptions) error {
	qs := []*survey.Question{
		{
			Name: "tagName",
			Prompt: &survey.Input{
				Message: "Tag name:",
			},
		},
	}

	err := prompt.SurveyAsk(qs, opts)
	if err != nil {
		return fmt.Errorf("could not prompt: %w", err)
	}

	return nil
}

func askPreReleaseAndBuild(opts *CreateOptions) error {
	qs := []*survey.Question{
		{
			Name: "prereleaseText",
			Prompt: &survey.Input{
				Message: "Pre release (optional)",
			},
		},
		{
			Name: "build",
			Prompt: &survey.Input{
				Message: "Build (optional)",
			},
		},
	}

	err := prompt.SurveyAsk(qs, opts)
	if err != nil {
		return fmt.Errorf("could not prompt: %w", err)
	}

	if opts.PrereleaseText != "" {
		opts.Prerelease = true
		opts.TagName += "-" + opts.PrereleaseText
	}

	if opts.Build != "" {
		opts.TagName += "+" + opts.Build
	}

	return nil
}

func executeRelease(opts *CreateOptions, httpClient *http.Client, baseRepo ghrepo.Interface) error {
	params := map[string]interface{}{
		"tag_name":   opts.TagName,
		"draft":      opts.Draft,
		"prerelease": opts.Prerelease,
		"name":       opts.Name,
		"body":       opts.Body,
	}
	if opts.Target != "" {
		params["target_commitish"] = opts.Target
	}
	if opts.DiscussionCategory != "" {
		params["discussion_category_name"] = opts.DiscussionCategory
	}

	hasAssets := len(opts.Assets) > 0

	// Avoid publishing the release until all assets have finished uploading
	if hasAssets {
		params["draft"] = true
	}

	newRelease, err := createRelease(httpClient, baseRepo, params)
	if err != nil {
		return err
	}

	if hasAssets {
		uploadURL := newRelease.UploadURL
		if idx := strings.IndexRune(uploadURL, '{'); idx > 0 {
			uploadURL = uploadURL[:idx]
		}

		opts.IO.StartProgressIndicator()
		err = shared.ConcurrentUpload(httpClient, uploadURL, opts.Concurrency, opts.Assets)
		opts.IO.StopProgressIndicator()
		if err != nil {
			return err
		}

		if !opts.Draft {
			rel, err := publishRelease(httpClient, newRelease.APIURL)
			if err != nil {
				return err
			}
			newRelease = rel
		}
	}

	fmt.Fprintf(opts.IO.Out, "%s\n", newRelease.URL)
	return nil
}

func gitTagInfo(tagName string) (string, error) {
	cmd, err := git.GitCommand("tag", "--list", tagName, "--format=%(contents:subject)%0a%0a%(contents:body)")
	if err != nil {
		return "", err
	}
	b, err := run.PrepareCmd(cmd).Output()
	return string(b), err
}

func detectPreviousTag(headRef string) (string, error) {
	cmd, err := git.GitCommand("describe", "--tags", "--abbrev=0", fmt.Sprintf("%s^", headRef))
	if err != nil {
		return "", err
	}
	b, err := run.PrepareCmd(cmd).Output()
	return strings.TrimSpace(string(b)), err
}

type logEntry struct {
	Subject string
	Body    string
}

func changelogForRange(refRange string) ([]logEntry, error) {
	cmd, err := git.GitCommand("-c", "log.ShowSignature=false", "log", "--first-parent", "--reverse", "--pretty=format:%B%x00", refRange)
	if err != nil {
		return nil, err
	}
	b, err := run.PrepareCmd(cmd).Output()
	if err != nil {
		return nil, err
	}

	var entries []logEntry
	for _, cb := range bytes.Split(b, []byte{'\000'}) {
		c := strings.ReplaceAll(string(cb), "\r\n", "\n")
		c = strings.TrimPrefix(c, "\n")
		if len(c) == 0 {
			continue
		}
		parts := strings.SplitN(c, "\n\n", 2)
		var body string
		subject := strings.ReplaceAll(parts[0], "\n", " ")
		if len(parts) > 1 {
			body = parts[1]
		}
		entries = append(entries, logEntry{
			Subject: subject,
			Body:    body,
		})
	}

	return entries, nil
}

func generateChangelog(commits []logEntry) string {
	var parts []string
	for _, c := range commits {
		// TODO: consider rendering "Merge pull request #123 from owner/branch" differently
		parts = append(parts, fmt.Sprintf("* %s", c.Subject))
		if c.Body != "" {
			parts = append(parts, text.Indent(c.Body, "  "))
		}
	}
	return strings.Join(parts, "\n\n")
}<|MERGE_RESOLUTION|>--- conflicted
+++ resolved
@@ -56,6 +56,8 @@
 
 	DiscussionCategory string
 }
+
+const tagsLimit = 5
 
 func NewCmdCreate(f *cmdutil.Factory, runF func(*CreateOptions) error) *cobra.Command {
 	opts := &CreateOptions{
@@ -256,16 +258,6 @@
 			opts.Body = text
 		}
 
-<<<<<<< HEAD
-		if !opts.Prerelease { // If prerelease hasn't been specified ask user
-			qs = []*survey.Question{
-				{
-					Name: "prerelease",
-					Prompt: &survey.Confirm{
-						Message: "Is this a prerelease?",
-						Default: opts.Prerelease,
-					},
-=======
 		saveAsDraft := "Save as draft"
 		publishRelease := "Publish release"
 		defaultSubmit := publishRelease
@@ -279,13 +271,13 @@
 				Prompt: &survey.Confirm{
 					Message: "Is this a prerelease?",
 					Default: opts.Prerelease,
->>>>>>> 884d73d5
 				},
-			}
-			err = prompt.SurveyAsk(qs, opts)
-			if err != nil {
-				return fmt.Errorf("could not prompt: %w", err)
-			}
+			},
+		}
+
+		err = prompt.SurveyAsk(qs, opts)
+		if err != nil {
+			return fmt.Errorf("could not prompt: %w", err)
 		}
 
 		qs = []*survey.Question{
@@ -331,18 +323,16 @@
 }
 
 func handleTagName(opts *CreateOptions, httpClient *http.Client, baseRepo ghrepo.Interface) error {
-	currentTagName, options, err := getTagNameOptions(httpClient, baseRepo)
+	options, err := getTagNameOptions(httpClient, baseRepo)
 	if err != nil {
 		return err
 	}
 
-	if options == nil {
+	if len(options) == 0 {
 		return askTagName(opts)
 	}
 
-	currentTagNameMetadataOption := fmt.Sprintf("Use current version (%s)", currentTagName)
-	options = append(options, currentTagNameMetadataOption)
-	options = append(options, "None of the above")
+	options = append(options, "Create new tag")
 
 	qs := []*survey.Question{
 		{
@@ -359,16 +349,26 @@
 		return fmt.Errorf("could not prompt: %w", err)
 	}
 
-	if opts.TagName == currentTagNameMetadataOption {
-		opts.TagName = currentTagName
-		return askPreReleaseAndBuild(opts)
-	}
-
-	if opts.TagName == "None of the above" {
+	if opts.TagName == "Create new tag" {
 		return askTagName(opts)
 	}
 
 	return nil
+}
+
+func getTagNameOptions(httpClient *http.Client, baseRepo ghrepo.Interface) ([]string, error) {
+	tags, err := fetchTags(httpClient, baseRepo, tagsLimit)
+	if err != nil {
+		return nil, err
+	}
+
+	options := make([]string, len(tags))
+
+	for i, tag := range tags {
+		options[i] = tag.Name
+	}
+
+	return options, nil
 }
 
 func askTagName(opts *CreateOptions) error {
@@ -389,39 +389,6 @@
 	return nil
 }
 
-func askPreReleaseAndBuild(opts *CreateOptions) error {
-	qs := []*survey.Question{
-		{
-			Name: "prereleaseText",
-			Prompt: &survey.Input{
-				Message: "Pre release (optional)",
-			},
-		},
-		{
-			Name: "build",
-			Prompt: &survey.Input{
-				Message: "Build (optional)",
-			},
-		},
-	}
-
-	err := prompt.SurveyAsk(qs, opts)
-	if err != nil {
-		return fmt.Errorf("could not prompt: %w", err)
-	}
-
-	if opts.PrereleaseText != "" {
-		opts.Prerelease = true
-		opts.TagName += "-" + opts.PrereleaseText
-	}
-
-	if opts.Build != "" {
-		opts.TagName += "+" + opts.Build
-	}
-
-	return nil
-}
-
 func executeRelease(opts *CreateOptions, httpClient *http.Client, baseRepo ghrepo.Interface) error {
 	params := map[string]interface{}{
 		"tag_name":   opts.TagName,
