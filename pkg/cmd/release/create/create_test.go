package create

import (
	"bytes"
	"encoding/json"
	"fmt"
	"io"
	"io/ioutil"
	"net/http"
	"os"
	"path/filepath"
	"testing"

	"github.com/cli/cli/v2/internal/config"
	"github.com/cli/cli/v2/internal/ghrepo"
	"github.com/cli/cli/v2/pkg/cmd/release/shared"
	"github.com/cli/cli/v2/pkg/cmdutil"
	"github.com/cli/cli/v2/pkg/httpmock"
	"github.com/cli/cli/v2/pkg/iostreams"
	"github.com/cli/cli/v2/pkg/prompt"
	"github.com/google/shlex"
	"github.com/stretchr/testify/assert"
	"github.com/stretchr/testify/require"
)

func Test_NewCmdCreate(t *testing.T) {
	tempDir := t.TempDir()
	tf, err := ioutil.TempFile(tempDir, "release-create")
	require.NoError(t, err)
	fmt.Fprint(tf, "MY NOTES")
	tf.Close()
	af1, err := os.Create(filepath.Join(tempDir, "windows.zip"))
	require.NoError(t, err)
	af1.Close()
	af2, err := os.Create(filepath.Join(tempDir, "linux.tgz"))
	require.NoError(t, err)
	af2.Close()

	tests := []struct {
		name    string
		args    string
		isTTY   bool
		stdin   string
		want    CreateOptions
		wantErr string
	}{
		{
			name:  "no arguments tty",
			args:  "",
			isTTY: true,
			want: CreateOptions{
				TagName:      "",
				Target:       "",
				Name:         "",
				Body:         "",
				BodyProvided: false,
				Draft:        false,
				Prerelease:   false,
				RepoOverride: "",
				Concurrency:  5,
				Assets:       []*shared.AssetForUpload(nil),
			},
		},
		{
			name:    "no arguments notty",
			args:    "",
			isTTY:   false,
			wantErr: "tag required when not running interactively",
		},
		{
			name:  "only tag name",
			args:  "v1.2.3",
			isTTY: true,
			want: CreateOptions{
				TagName:      "v1.2.3",
				Target:       "",
				Name:         "",
				Body:         "",
				BodyProvided: false,
				Draft:        false,
				Prerelease:   false,
				RepoOverride: "",
				Concurrency:  5,
				Assets:       []*shared.AssetForUpload(nil),
			},
		},
		{
			name:  "asset files",
			args:  fmt.Sprintf("v1.2.3 '%s' '%s#Linux build'", af1.Name(), af2.Name()),
			isTTY: true,
			want: CreateOptions{
				TagName:      "v1.2.3",
				Target:       "",
				Name:         "",
				Body:         "",
				BodyProvided: false,
				Draft:        false,
				Prerelease:   false,
				RepoOverride: "",
				Concurrency:  5,
				Assets: []*shared.AssetForUpload{
					{
						Name:  "windows.zip",
						Label: "",
					},
					{
						Name:  "linux.tgz",
						Label: "Linux build",
					},
				},
			},
		},
		{
			name:  "provide title and body",
			args:  "v1.2.3 -t mytitle -n mynotes",
			isTTY: true,
			want: CreateOptions{
				TagName:      "v1.2.3",
				Target:       "",
				Name:         "mytitle",
				Body:         "mynotes",
				BodyProvided: true,
				Draft:        false,
				Prerelease:   false,
				RepoOverride: "",
				Concurrency:  5,
				Assets:       []*shared.AssetForUpload(nil),
			},
		},
		{
			name:  "notes from file",
			args:  fmt.Sprintf(`v1.2.3 -F '%s'`, tf.Name()),
			isTTY: true,
			want: CreateOptions{
				TagName:      "v1.2.3",
				Target:       "",
				Name:         "",
				Body:         "MY NOTES",
				BodyProvided: true,
				Draft:        false,
				Prerelease:   false,
				RepoOverride: "",
				Concurrency:  5,
				Assets:       []*shared.AssetForUpload(nil),
			},
		},
		{
			name:  "notes from stdin",
			args:  "v1.2.3 -F -",
			isTTY: true,
			stdin: "MY NOTES",
			want: CreateOptions{
				TagName:      "v1.2.3",
				Target:       "",
				Name:         "",
				Body:         "MY NOTES",
				BodyProvided: true,
				Draft:        false,
				Prerelease:   false,
				RepoOverride: "",
				Concurrency:  5,
				Assets:       []*shared.AssetForUpload(nil),
			},
		},
		{
			name:  "set draft and prerelease",
			args:  "v1.2.3 -d -p",
			isTTY: true,
			want: CreateOptions{
				TagName:      "v1.2.3",
				Target:       "",
				Name:         "",
				Body:         "",
				BodyProvided: false,
				Draft:        true,
				Prerelease:   true,
				RepoOverride: "",
				Concurrency:  5,
				Assets:       []*shared.AssetForUpload(nil),
			},
		},
		{
			name:  "discussion category",
			args:  "v1.2.3 --discussion-category 'General'",
			isTTY: true,
			want: CreateOptions{
				TagName:            "v1.2.3",
				Target:             "",
				Name:               "",
				Body:               "",
				BodyProvided:       false,
				Draft:              false,
				Prerelease:         false,
				RepoOverride:       "",
				Concurrency:        5,
				Assets:             []*shared.AssetForUpload(nil),
				DiscussionCategory: "General",
			},
		},
		{
			name:    "discussion category for draft release",
			args:    "v1.2.3 -d --discussion-category 'General'",
			isTTY:   true,
			wantErr: "discussions for draft releases not supported",
		},
		{
			name:  "generate release notes",
			args:  "v1.2.3 --generate-notes",
			isTTY: true,
			want: CreateOptions{
				TagName:       "v1.2.3",
				Target:        "",
				Name:          "",
				Body:          "",
				BodyProvided:  true,
				Draft:         false,
				Prerelease:    false,
				RepoOverride:  "",
				Concurrency:   5,
				Assets:        []*shared.AssetForUpload(nil),
				GenerateNotes: true,
			},
		},
	}
	for _, tt := range tests {
		t.Run(tt.name, func(t *testing.T) {
			io, stdin, _, _ := iostreams.Test()
			if tt.stdin == "" {
				io.SetStdinTTY(tt.isTTY)
			} else {
				io.SetStdinTTY(false)
				fmt.Fprint(stdin, tt.stdin)
			}
			io.SetStdoutTTY(tt.isTTY)
			io.SetStderrTTY(tt.isTTY)

			f := &cmdutil.Factory{
				IOStreams: io,
			}

			var opts *CreateOptions
			cmd := NewCmdCreate(f, func(o *CreateOptions) error {
				opts = o
				return nil
			})
			cmd.PersistentFlags().StringP("repo", "R", "", "")

			argv, err := shlex.Split(tt.args)
			require.NoError(t, err)
			cmd.SetArgs(argv)

			cmd.SetIn(&bytes.Buffer{})
			cmd.SetOut(ioutil.Discard)
			cmd.SetErr(ioutil.Discard)

			_, err = cmd.ExecuteC()
			if tt.wantErr != "" {
				require.EqualError(t, err, tt.wantErr)
				return
			} else {
				require.NoError(t, err)
			}

			assert.Equal(t, tt.want.TagName, opts.TagName)
			assert.Equal(t, tt.want.Target, opts.Target)
			assert.Equal(t, tt.want.Name, opts.Name)
			assert.Equal(t, tt.want.Body, opts.Body)
			assert.Equal(t, tt.want.BodyProvided, opts.BodyProvided)
			assert.Equal(t, tt.want.Draft, opts.Draft)
			assert.Equal(t, tt.want.Prerelease, opts.Prerelease)
			assert.Equal(t, tt.want.Concurrency, opts.Concurrency)
			assert.Equal(t, tt.want.RepoOverride, opts.RepoOverride)
			assert.Equal(t, tt.want.DiscussionCategory, opts.DiscussionCategory)

			require.Equal(t, len(tt.want.Assets), len(opts.Assets))
			for i := range tt.want.Assets {
				assert.Equal(t, tt.want.Assets[i].Name, opts.Assets[i].Name)
				assert.Equal(t, tt.want.Assets[i].Label, opts.Assets[i].Label)
			}
		})
	}
}

func Test_createRun(t *testing.T) {
	tests := []struct {
		name       string
		isTTY      bool
		opts       CreateOptions
		wantParams interface{}
		wantErr    string
		wantStdout string
		wantStderr string
	}{
		{
			name:  "create a release",
			isTTY: true,
			opts: CreateOptions{
				TagName:      "v1.2.3",
				Name:         "The Big 1.2",
				Body:         "* Fixed bugs",
				BodyProvided: true,
				Target:       "",
			},
			wantParams: map[string]interface{}{
				"tag_name":   "v1.2.3",
				"name":       "The Big 1.2",
				"body":       "* Fixed bugs",
				"draft":      false,
				"prerelease": false,
			},
			wantStdout: "https://github.com/OWNER/REPO/releases/tag/v1.2.3\n",
			wantStderr: ``,
		},
		{
			name:  "with discussion category",
			isTTY: true,
			opts: CreateOptions{
				TagName:            "v1.2.3",
				Name:               "The Big 1.2",
				Body:               "* Fixed bugs",
				BodyProvided:       true,
				Target:             "",
				DiscussionCategory: "General",
			},
			wantParams: map[string]interface{}{
				"tag_name":                 "v1.2.3",
				"name":                     "The Big 1.2",
				"body":                     "* Fixed bugs",
				"draft":                    false,
				"prerelease":               false,
				"discussion_category_name": "General",
			},
			wantStdout: "https://github.com/OWNER/REPO/releases/tag/v1.2.3\n",
			wantStderr: ``,
		},
		{
			name:  "with target commitish",
			isTTY: true,
			opts: CreateOptions{
				TagName:      "v1.2.3",
				Name:         "",
				Body:         "",
				BodyProvided: true,
				Target:       "main",
			},
			wantParams: map[string]interface{}{
				"tag_name":         "v1.2.3",
				"draft":            false,
				"prerelease":       false,
				"target_commitish": "main",
			},
			wantStdout: "https://github.com/OWNER/REPO/releases/tag/v1.2.3\n",
			wantStderr: ``,
		},
		{
			name:  "as draft",
			isTTY: true,
			opts: CreateOptions{
				TagName:      "v1.2.3",
				Name:         "",
				Body:         "",
				BodyProvided: true,
				Draft:        true,
				Target:       "",
			},
			wantParams: map[string]interface{}{
				"tag_name":   "v1.2.3",
				"draft":      true,
				"prerelease": false,
			},
			wantStdout: "https://github.com/OWNER/REPO/releases/tag/v1.2.3\n",
			wantStderr: ``,
		},
		{
			name:  "discussion category for draft release",
			isTTY: true,
			opts: CreateOptions{
				TagName:            "v1.2.3",
				Name:               "",
				Body:               "",
				BodyProvided:       true,
				Draft:              true,
				Target:             "",
				DiscussionCategory: "general",
			},
			wantParams: map[string]interface{}{
				"tag_name":                 "v1.2.3",
				"draft":                    true,
				"prerelease":               false,
				"discussion_category_name": "general",
			},
			wantErr:    "X Discussions not supported with draft releases",
			wantStdout: "",
		},
		{
			name:  "with generate notes",
			isTTY: true,
			opts: CreateOptions{
				TagName:       "v1.2.3",
				Name:          "",
				Body:          "",
				Target:        "",
				BodyProvided:  true,
				GenerateNotes: true,
			},
			wantParams: map[string]interface{}{
				"tag_name":               "v1.2.3",
				"draft":                  false,
				"prerelease":             false,
				"generate_release_notes": true,
			},
			wantStdout: "https://github.com/OWNER/REPO/releases/tag/v1.2.3\n",
			wantErr:    "",
		},
		{
			name:  "publish after uploading files",
			isTTY: true,
			opts: CreateOptions{
				TagName:      "v1.2.3",
				Name:         "",
				Body:         "",
				BodyProvided: true,
				Draft:        false,
				Target:       "",
				Assets: []*shared.AssetForUpload{
					{
						Name: "ball.tgz",
						Open: func() (io.ReadCloser, error) {
							return ioutil.NopCloser(bytes.NewBufferString(`TARBALL`)), nil
						},
					},
				},
				Concurrency: 1,
			},
			wantParams: map[string]interface{}{
				"tag_name":   "v1.2.3",
				"draft":      true,
				"prerelease": false,
			},
			wantStdout: "https://github.com/OWNER/REPO/releases/tag/v1.2.3-final\n",
			wantStderr: ``,
		},
	}
	for _, tt := range tests {
		t.Run(tt.name, func(t *testing.T) {
			io, _, stdout, stderr := iostreams.Test()
			io.SetStdoutTTY(tt.isTTY)
			io.SetStdinTTY(tt.isTTY)
			io.SetStderrTTY(tt.isTTY)

			fakeHTTP := &httpmock.Registry{}
			fakeHTTP.Register(httpmock.REST("POST", "repos/OWNER/REPO/releases"), httpmock.StatusStringResponse(201, `{
				"url": "https://api.github.com/releases/123",
				"upload_url": "https://api.github.com/assets/upload",
				"html_url": "https://github.com/OWNER/REPO/releases/tag/v1.2.3"
			}`))
			fakeHTTP.Register(httpmock.REST("POST", "assets/upload"), httpmock.StatusStringResponse(201, `{}`))
			fakeHTTP.Register(httpmock.REST("PATCH", "releases/123"), httpmock.StatusStringResponse(201, `{
				"html_url": "https://github.com/OWNER/REPO/releases/tag/v1.2.3-final"
			}`))

			tt.opts.IO = io
			tt.opts.HttpClient = func() (*http.Client, error) {
				return &http.Client{Transport: fakeHTTP}, nil
			}
			tt.opts.BaseRepo = func() (ghrepo.Interface, error) {
				return ghrepo.FromFullName("OWNER/REPO")
			}

			err := createRun(&tt.opts)
			if tt.wantErr != "" {
				require.EqualError(t, err, tt.wantErr)
				return
			} else {
				require.NoError(t, err)
			}

			bb, err := ioutil.ReadAll(fakeHTTP.Requests[0].Body)
			require.NoError(t, err)
			var params interface{}
			err = json.Unmarshal(bb, &params)
			require.NoError(t, err)
			assert.Equal(t, tt.wantParams, params)

			if len(tt.opts.Assets) > 0 {
				q := fakeHTTP.Requests[1].URL.Query()
				assert.Equal(t, tt.opts.Assets[0].Name, q.Get("name"))
				assert.Equal(t, tt.opts.Assets[0].Label, q.Get("label"))

				bb, err := ioutil.ReadAll(fakeHTTP.Requests[2].Body)
				require.NoError(t, err)
				var updateParams interface{}
				err = json.Unmarshal(bb, &updateParams)
				require.NoError(t, err)
				assert.Equal(t, map[string]interface{}{"draft": false}, updateParams)
			}

			assert.Equal(t, tt.wantStdout, stdout.String())
			assert.Equal(t, tt.wantStderr, stderr.String())
		})
	}
}

func Test_createRun_interactive(t *testing.T) {
	tests := []struct {
<<<<<<< HEAD
		name      string
		httpStubs func(*httpmock.Registry)
		askStubs  func(*prompt.AskStubber)
		opts      *CreateOptions
		wantOut   string
		wantErr   string
	}{
		{
			name: "create a release from existing tag",
			opts: &CreateOptions{},
			askStubs: func(as *prompt.AskStubber) {
				as.StubOne("v1.2.3") // Tag prompt
=======
		name       string
		httpStubs  func(*httpmock.Registry)
		askStubs   func(*prompt.AskStubber)
		opts       *CreateOptions
		wantParams map[string]interface{}
		wantOut    string
		wantErr    string
	}{
		{
			name: "create a release using generated notes",
			opts: &CreateOptions{},
			askStubs: func(as *prompt.AskStubber) {
>>>>>>> a9d397be
				as.Stub([]*prompt.QuestionStub{
					{
						Name:  "name",
						Value: "title",
					},
					{
						Name:  "releaseNotesAction",
<<<<<<< HEAD
						Value: "Leave blank",
=======
						Value: "Write using generated notes as template",
>>>>>>> a9d397be
					},
				})
				as.Stub([]*prompt.QuestionStub{
					{
						Name:  "prerelease",
						Value: false,
					},
					{
						Name:  "submitAction",
						Value: "Publish release",
					},
				})
			},
			httpStubs: func(reg *httpmock.Registry) {
<<<<<<< HEAD
				reg.Register(httpmock.REST("GET", "repos/OWNER/REPO/tags"), httpmock.StatusStringResponse(200, `[
           { "name": "v1.2.3" }, { "name": "v1.2.2" }, { "name": "v1.0.0" }, { "name": "v0.1.2" }
        ]`))
				reg.Register(httpmock.REST("POST", "repos/OWNER/REPO/releases"), httpmock.StatusStringResponse(201, `{
          "url": "https://api.github.com/releases/123",
          "upload_url": "https://api.github.com/assets/upload",
          "html_url": "https://github.com/OWNER/REPO/releases/tag/v1.2.3"
        }`))
			},
			wantOut: "https://github.com/OWNER/REPO/releases/tag/v1.2.3\n",
		},
		{
			name: "create a release from new tag",
			opts: &CreateOptions{},
			askStubs: func(as *prompt.AskStubber) {
				as.StubOne("Create a new tag") // Tag prompt
				as.StubOne("v1.2.3")           // New tag prompt
				as.Stub([]*prompt.QuestionStub{
					{
						Name:  "name",
						Value: "title",
					},
					{
						Name:  "releaseNotesAction",
						Value: "Leave blank",
					},
				})
				as.Stub([]*prompt.QuestionStub{
					{
						Name:  "prerelease",
						Value: false,
					},
					{
						Name:  "submitAction",
						Value: "Publish release",
					},
				})
			},
			httpStubs: func(reg *httpmock.Registry) {
				reg.Register(httpmock.REST("GET", "repos/OWNER/REPO/tags"), httpmock.StatusStringResponse(200, `[
           { "name": "v1.2.2" }, { "name": "v1.0.0" }, { "name": "v0.1.2" }
        ]`))
				reg.Register(httpmock.REST("POST", "repos/OWNER/REPO/releases"), httpmock.StatusStringResponse(201, `{
          "url": "https://api.github.com/releases/123",
          "upload_url": "https://api.github.com/assets/upload",
          "html_url": "https://github.com/OWNER/REPO/releases/tag/v1.2.3"
        }`))
=======
				reg.Register(httpmock.REST("POST", "repos/OWNER/REPO/releases/generate-notes"),
					httpmock.StatusStringResponse(200, `{
            "name": "generated name",
            "body": "generated body"
         }`))
				reg.Register(httpmock.REST("POST", "repos/OWNER/REPO/releases"),
					httpmock.StatusStringResponse(201, `{
           "url": "https://api.github.com/releases/123",
           "upload_url": "https://api.github.com/assets/upload",
           "html_url": "https://github.com/OWNER/REPO/releases/tag/v1.2.3"
         }`))
			},
			wantParams: map[string]interface{}{
				"body":       "generated body",
				"draft":      false,
				"name":       "title",
				"prerelease": false,
				"tag_name":   "",
>>>>>>> a9d397be
			},
			wantOut: "https://github.com/OWNER/REPO/releases/tag/v1.2.3\n",
		},
	}
	for _, tt := range tests {
<<<<<<< HEAD
		io, _, stdout, stderr := iostreams.Test()
		io.SetStdoutTTY(true)
		io.SetStdinTTY(true)
		io.SetStderrTTY(true)
		tt.opts.IO = io
=======
		ios, _, stdout, stderr := iostreams.Test()
		ios.SetStdoutTTY(true)
		ios.SetStdinTTY(true)
		ios.SetStderrTTY(true)
		tt.opts.IO = ios
>>>>>>> a9d397be

		reg := &httpmock.Registry{}
		defer reg.Verify(t)
		tt.httpStubs(reg)
		tt.opts.HttpClient = func() (*http.Client, error) {
			return &http.Client{Transport: reg}, nil
		}

		tt.opts.BaseRepo = func() (ghrepo.Interface, error) {
			return ghrepo.FromFullName("OWNER/REPO")
		}

		tt.opts.Config = func() (config.Config, error) {
			return config.NewBlankConfig(), nil
		}

<<<<<<< HEAD
=======
		tt.opts.Edit = func(_, _, val string, _ io.Reader, _, _ io.Writer) (string, error) {
			return val, nil
		}

>>>>>>> a9d397be
		as, teardown := prompt.InitAskStubber()
		defer teardown()
		if tt.askStubs != nil {
			tt.askStubs(as)
		}

		t.Run(tt.name, func(t *testing.T) {
			err := createRun(tt.opts)

			if tt.wantErr != "" {
				require.EqualError(t, err, tt.wantErr)
				return
			} else {
				require.NoError(t, err)
			}

<<<<<<< HEAD
=======
			if tt.wantParams != nil {
				bb, err := ioutil.ReadAll(reg.Requests[1].Body)
				assert.NoError(t, err)
				var params map[string]interface{}
				err = json.Unmarshal(bb, &params)
				assert.NoError(t, err)
				assert.Equal(t, tt.wantParams, params)
			}

>>>>>>> a9d397be
			assert.Equal(t, tt.wantOut, stdout.String())
			assert.Equal(t, "", stderr.String())
		})
	}
}<|MERGE_RESOLUTION|>--- conflicted
+++ resolved
@@ -503,20 +503,6 @@
 
 func Test_createRun_interactive(t *testing.T) {
 	tests := []struct {
-<<<<<<< HEAD
-		name      string
-		httpStubs func(*httpmock.Registry)
-		askStubs  func(*prompt.AskStubber)
-		opts      *CreateOptions
-		wantOut   string
-		wantErr   string
-	}{
-		{
-			name: "create a release from existing tag",
-			opts: &CreateOptions{},
-			askStubs: func(as *prompt.AskStubber) {
-				as.StubOne("v1.2.3") // Tag prompt
-=======
 		name       string
 		httpStubs  func(*httpmock.Registry)
 		askStubs   func(*prompt.AskStubber)
@@ -526,10 +512,10 @@
 		wantErr    string
 	}{
 		{
-			name: "create a release using generated notes",
+			name: "create a release from existing tag",
 			opts: &CreateOptions{},
 			askStubs: func(as *prompt.AskStubber) {
->>>>>>> a9d397be
+				as.StubOne("v1.2.3") // Tag prompt
 				as.Stub([]*prompt.QuestionStub{
 					{
 						Name:  "name",
@@ -537,11 +523,7 @@
 					},
 					{
 						Name:  "releaseNotesAction",
-<<<<<<< HEAD
 						Value: "Leave blank",
-=======
-						Value: "Write using generated notes as template",
->>>>>>> a9d397be
 					},
 				})
 				as.Stub([]*prompt.QuestionStub{
@@ -556,15 +538,19 @@
 				})
 			},
 			httpStubs: func(reg *httpmock.Registry) {
-<<<<<<< HEAD
 				reg.Register(httpmock.REST("GET", "repos/OWNER/REPO/tags"), httpmock.StatusStringResponse(200, `[
-           { "name": "v1.2.3" }, { "name": "v1.2.2" }, { "name": "v1.0.0" }, { "name": "v0.1.2" }
-        ]`))
+            { "name": "v1.2.3" }, { "name": "v1.2.2" }, { "name": "v1.0.0" }, { "name": "v0.1.2" }
+         ]`))
+				reg.Register(httpmock.REST("POST", "repos/OWNER/REPO/releases/generate-notes"),
+					httpmock.StatusStringResponse(200, `{
+            "name": "generated name",
+            "body": "generated body"
+         }`))
 				reg.Register(httpmock.REST("POST", "repos/OWNER/REPO/releases"), httpmock.StatusStringResponse(201, `{
-          "url": "https://api.github.com/releases/123",
-          "upload_url": "https://api.github.com/assets/upload",
-          "html_url": "https://github.com/OWNER/REPO/releases/tag/v1.2.3"
-        }`))
+           "url": "https://api.github.com/releases/123",
+           "upload_url": "https://api.github.com/assets/upload",
+           "html_url": "https://github.com/OWNER/REPO/releases/tag/v1.2.3"
+         }`))
 			},
 			wantOut: "https://github.com/OWNER/REPO/releases/tag/v1.2.3\n",
 		},
@@ -597,14 +583,49 @@
 			},
 			httpStubs: func(reg *httpmock.Registry) {
 				reg.Register(httpmock.REST("GET", "repos/OWNER/REPO/tags"), httpmock.StatusStringResponse(200, `[
-           { "name": "v1.2.2" }, { "name": "v1.0.0" }, { "name": "v0.1.2" }
-        ]`))
+            { "name": "v1.2.2" }, { "name": "v1.0.0" }, { "name": "v0.1.2" }
+         ]`))
+				reg.Register(httpmock.REST("POST", "repos/OWNER/REPO/releases/generate-notes"),
+					httpmock.StatusStringResponse(200, `{
+            "name": "generated name",
+            "body": "generated body"
+         }`))
 				reg.Register(httpmock.REST("POST", "repos/OWNER/REPO/releases"), httpmock.StatusStringResponse(201, `{
-          "url": "https://api.github.com/releases/123",
-          "upload_url": "https://api.github.com/assets/upload",
-          "html_url": "https://github.com/OWNER/REPO/releases/tag/v1.2.3"
-        }`))
-=======
+           "url": "https://api.github.com/releases/123",
+           "upload_url": "https://api.github.com/assets/upload",
+           "html_url": "https://github.com/OWNER/REPO/releases/tag/v1.2.3"
+         }`))
+			},
+			wantOut: "https://github.com/OWNER/REPO/releases/tag/v1.2.3\n",
+		},
+		{
+			name: "create a release using generated notes",
+			opts: &CreateOptions{
+				TagName: "v1.2.3",
+			},
+			askStubs: func(as *prompt.AskStubber) {
+				as.Stub([]*prompt.QuestionStub{
+					{
+						Name:  "name",
+						Value: "title",
+					},
+					{
+						Name:  "releaseNotesAction",
+						Value: "Write using generated notes as template",
+					},
+				})
+				as.Stub([]*prompt.QuestionStub{
+					{
+						Name:  "prerelease",
+						Value: false,
+					},
+					{
+						Name:  "submitAction",
+						Value: "Publish release",
+					},
+				})
+			},
+			httpStubs: func(reg *httpmock.Registry) {
 				reg.Register(httpmock.REST("POST", "repos/OWNER/REPO/releases/generate-notes"),
 					httpmock.StatusStringResponse(200, `{
             "name": "generated name",
@@ -622,26 +643,17 @@
 				"draft":      false,
 				"name":       "title",
 				"prerelease": false,
-				"tag_name":   "",
->>>>>>> a9d397be
+				"tag_name":   "v1.2.3",
 			},
 			wantOut: "https://github.com/OWNER/REPO/releases/tag/v1.2.3\n",
 		},
 	}
 	for _, tt := range tests {
-<<<<<<< HEAD
-		io, _, stdout, stderr := iostreams.Test()
-		io.SetStdoutTTY(true)
-		io.SetStdinTTY(true)
-		io.SetStderrTTY(true)
-		tt.opts.IO = io
-=======
 		ios, _, stdout, stderr := iostreams.Test()
 		ios.SetStdoutTTY(true)
 		ios.SetStdinTTY(true)
 		ios.SetStderrTTY(true)
 		tt.opts.IO = ios
->>>>>>> a9d397be
 
 		reg := &httpmock.Registry{}
 		defer reg.Verify(t)
@@ -658,13 +670,10 @@
 			return config.NewBlankConfig(), nil
 		}
 
-<<<<<<< HEAD
-=======
 		tt.opts.Edit = func(_, _, val string, _ io.Reader, _, _ io.Writer) (string, error) {
 			return val, nil
 		}
 
->>>>>>> a9d397be
 		as, teardown := prompt.InitAskStubber()
 		defer teardown()
 		if tt.askStubs != nil {
@@ -681,8 +690,6 @@
 				require.NoError(t, err)
 			}
 
-<<<<<<< HEAD
-=======
 			if tt.wantParams != nil {
 				bb, err := ioutil.ReadAll(reg.Requests[1].Body)
 				assert.NoError(t, err)
@@ -692,7 +699,6 @@
 				assert.Equal(t, tt.wantParams, params)
 			}
 
->>>>>>> a9d397be
 			assert.Equal(t, tt.wantOut, stdout.String())
 			assert.Equal(t, "", stderr.String())
 		})
