package codespace

// This file defines the 'gh cs ssh' and 'gh cs cp' subcommands.

import (
	"context"
	"errors"
	"fmt"
	"io"
	"log"
	"net"
	"os"
	"path/filepath"
	"strings"
	"sync"
	"text/template"

	"github.com/MakeNowJust/heredoc"
	"github.com/cli/cli/v2/internal/codespaces"
	"github.com/cli/cli/v2/internal/codespaces/api"
	"github.com/cli/cli/v2/pkg/cmdutil"
	"github.com/cli/cli/v2/pkg/liveshare"
	"github.com/cli/cli/v2/pkg/ssh"
	"github.com/spf13/cobra"
)

type sshOptions struct {
	codespace  string
	profile    string
	serverPort int
	debug      bool
	debugFile  string
	stdio      bool
	config     bool
	scpArgs    []string // scp arguments, for 'cs cp' (nil for 'cs ssh')
}

func newSSHCmd(app *App) *cobra.Command {
	var opts sshOptions

	sshCmd := &cobra.Command{
		Use:   "ssh [<flags>...] [-- <ssh-flags>...] [<command>]",
		Short: "SSH into a codespace",
		Long: heredoc.Doc(`
			The 'ssh' command is used to SSH into a codespace. In its simplest form, you can
			run 'gh cs ssh', select a codespace interactively, and connect.

			The 'ssh' command also supports deeper integration with OpenSSH using a
			'--config' option that generates per-codespace ssh configuration in OpenSSH
			format. Including this configuration in your ~/.ssh/config improves the user
			experience of tools that integrate with OpenSSH, such as bash/zsh completion of
			ssh hostnames, remote path completion for scp/rsync/sshfs, git ssh remotes, and
			so on.

			Once that is set up (see the second example below), you can ssh to codespaces as
			if they were ordinary remote hosts (using 'ssh', not 'gh cs ssh').
		`),
		Example: heredoc.Doc(`
			$ gh codespace ssh

			$ gh codespace ssh --config > ~/.ssh/codespaces
			$ printf 'Match all\nInclude ~/.ssh/codespaces\n' >> ~/.ssh/config
		`),
		PreRunE: func(c *cobra.Command, args []string) error {
			if opts.stdio {
				if opts.codespace == "" {
					return errors.New("`--stdio` requires explicit `--codespace`")
				}
				if opts.config {
					return errors.New("cannot use `--stdio` with `--config`")
				}
				if opts.serverPort != 0 {
					return errors.New("cannot use `--stdio` with `--server-port`")
				}
				if opts.profile != "" {
					return errors.New("cannot use `--stdio` with `--profile`")
				}
			}
			if opts.config {
				if opts.profile != "" {
					return errors.New("cannot use `--config` with `--profile`")
				}
				if opts.serverPort != 0 {
					return errors.New("cannot use `--config` with `--server-port`")
				}
			}
			return nil
		},
		RunE: func(cmd *cobra.Command, args []string) error {
			if opts.config {
				return app.printOpenSSHConfig(cmd.Context(), opts)
			} else {
				return app.SSH(cmd.Context(), args, opts)
			}
		},
		DisableFlagsInUseLine: true,
	}

	sshCmd.Flags().StringVarP(&opts.profile, "profile", "", "", "Name of the SSH profile to use")
	sshCmd.Flags().IntVarP(&opts.serverPort, "server-port", "", 0, "SSH server port number (0 => pick unused)")
	sshCmd.Flags().StringVarP(&opts.codespace, "codespace", "c", "", "Name of the codespace")
	sshCmd.Flags().BoolVarP(&opts.debug, "debug", "d", false, "Log debug data to a file")
	sshCmd.Flags().StringVarP(&opts.debugFile, "debug-file", "", "", "Path of the file log to")
	sshCmd.Flags().BoolVarP(&opts.config, "config", "", false, "Write OpenSSH configuration to stdout")
	sshCmd.Flags().BoolVar(&opts.stdio, "stdio", false, "Proxy sshd connection to stdio")
	if err := sshCmd.Flags().MarkHidden("stdio"); err != nil {
		fmt.Fprintf(os.Stderr, "%v\n", err)
	}

	return sshCmd
}

// SSH opens an ssh session or runs an ssh command in a codespace.
func (a *App) SSH(ctx context.Context, sshArgs []string, opts sshOptions) (err error) {
	// Ensure all child tasks (e.g. port forwarding) terminate before return.
	ctx, cancel := context.WithCancel(ctx)
	defer cancel()

	args := sshArgs
	if opts.scpArgs != nil {
		args = opts.scpArgs
	}

	sshContext := ssh.Context{}
	startSSHOptions := liveshare.StartSSHServerOptions{}

	if shouldGenerateSSHKeys(args, opts) && sshContext.HasKeygen() {
		keyPair, err := sshContext.GenerateSSHKey("codespaces", "")
		if err != nil && !errors.Is(err, ssh.ErrKeyAlreadyExists) {
			return fmt.Errorf("failed to generate ssh keys: %w", err)
		}

		startSSHOptions.UserPublicKeyFile = keyPair.PublicKeyPath
		// For both cp and ssh, flags need to come first in the args (before a command in ssh and files in cp), so prepend this flag
		args = append([]string{"-i", keyPair.PrivateKeyPath}, args...)
	}

	codespace, err := getOrChooseCodespace(ctx, a.apiClient, opts.codespace)
	if err != nil {
		return err
	}

	session, err := startLiveShareSession(ctx, codespace, a, opts.debug, opts.debugFile)
	if err != nil {
		return err
	}
	defer safeClose(session, &err)

	a.StartProgressIndicatorWithLabel("Fetching SSH Details")
	remoteSSHServerPort, sshUser, err := session.StartSSHServerWithOptions(ctx, startSSHOptions)
	a.StopProgressIndicator()
	if err != nil {
		return fmt.Errorf("error getting ssh server details: %w", err)
	}

	if opts.stdio {
		fwd := liveshare.NewPortForwarder(session, "sshd", remoteSSHServerPort, true)
		stdio := newReadWriteCloser(os.Stdin, os.Stdout)
		err := fwd.Forward(ctx, stdio) // always non-nil
		return fmt.Errorf("tunnel closed: %w", err)
	}

	localSSHServerPort := opts.serverPort
	usingCustomPort := localSSHServerPort != 0 // suppress log of command line in Shell

	// Ensure local port is listening before client (Shell) connects.
	// Unless the user specifies a server port, localSSHServerPort is 0
	// and thus the client will pick a random port.
	listen, err := net.Listen("tcp", fmt.Sprintf("127.0.0.1:%d", localSSHServerPort))
	if err != nil {
		return err
	}
	defer listen.Close()
	localSSHServerPort = listen.Addr().(*net.TCPAddr).Port

	connectDestination := opts.profile
	if connectDestination == "" {
		connectDestination = fmt.Sprintf("%s@localhost", sshUser)
	}

	tunnelClosed := make(chan error, 1)
	go func() {
		fwd := liveshare.NewPortForwarder(session, "sshd", remoteSSHServerPort, true)
		tunnelClosed <- fwd.ForwardToListener(ctx, listen) // always non-nil
	}()

	shellClosed := make(chan error, 1)
	go func() {
		var err error
		if opts.scpArgs != nil {
			// args is the correct variable to use here, we just use scpArgs as the check for which command to run
			err = codespaces.Copy(ctx, args, localSSHServerPort, connectDestination)
		} else {
			err = codespaces.Shell(ctx, a.errLogger, args, localSSHServerPort, connectDestination, usingCustomPort)
		}
		shellClosed <- err
	}()

	select {
	case err := <-tunnelClosed:
		return fmt.Errorf("tunnel closed: %w", err)
	case err := <-shellClosed:
		if err != nil {
			return fmt.Errorf("shell closed: %w", err)
		}
		return nil // success
	}
}

func shouldGenerateSSHKeys(args []string, opts sshOptions) bool {
	if opts.profile != "" {
		// The profile may specify the identity file so cautiously don't override anything with that option
		return false
	}

	for _, arg := range args {
		if arg == "-i" {
			// User specified the identity file so it should exist
			return false
		}

		if arg == "-F" {
			// User specified a config file so, similar to profile, cautiously don't override settings
			return false
		}
	}

	return true
}

func (a *App) printOpenSSHConfig(ctx context.Context, opts sshOptions) (err error) {
	ctx, cancel := context.WithCancel(ctx)
	defer cancel()

	var csList []*api.Codespace
	if opts.codespace == "" {
		a.StartProgressIndicatorWithLabel("Fetching codespaces")
<<<<<<< HEAD
		csList, err = a.apiClient.ListCodespaces(ctx, -1, "")
=======
		csList, err = a.apiClient.ListCodespaces(ctx, -1, "", "")
>>>>>>> 14a9af83
		a.StopProgressIndicator()
	} else {
		var codespace *api.Codespace
		codespace, err = getOrChooseCodespace(ctx, a.apiClient, opts.codespace)
		csList = []*api.Codespace{codespace}
	}
	if err != nil {
		return fmt.Errorf("error getting codespace info: %w", err)
	}

	type sshResult struct {
		codespace *api.Codespace
		user      string // on success, the remote ssh username; else nil
		err       error
	}

	sshUsers := make(chan sshResult, len(csList))
	var wg sync.WaitGroup
	var status error
	for _, cs := range csList {
		if cs.State != "Available" && opts.codespace == "" {
			fmt.Fprintf(os.Stderr, "skipping unavailable codespace %s: %s\n", cs.Name, cs.State)
			status = cmdutil.SilentError
			continue
		}

		cs := cs
		wg.Add(1)
		go func() {
			result := sshResult{}
			defer wg.Done()

			session, err := codespaces.ConnectToLiveshare(ctx, a, noopLogger(), a.apiClient, cs)
			if err != nil {
				result.err = fmt.Errorf("error connecting to codespace: %w", err)
			} else {
				defer safeClose(session, &err)

				_, result.user, err = session.StartSSHServer(ctx)
				if err != nil {
					result.err = fmt.Errorf("error getting ssh server details: %w", err)
				} else {
					result.codespace = cs
				}
			}

			sshUsers <- result
		}()
	}

	go func() {
		wg.Wait()
		close(sshUsers)
	}()

	// While the above fetches are running, ensure that the user has keys installed.
	// That lets us report a more useful error message if they don't.
	if err = checkAuthorizedKeys(ctx, a.apiClient); err != nil {
		return err
	}

	t, err := template.New("ssh_config").Parse(heredoc.Doc(`
		Host cs.{{.Name}}.{{.EscapedRef}}
			User {{.SSHUser}}
			ProxyCommand {{.GHExec}} cs ssh -c {{.Name}} --stdio
			UserKnownHostsFile=/dev/null
			StrictHostKeyChecking no
			LogLevel quiet
			ControlMaster auto

	`))
	if err != nil {
		return fmt.Errorf("error formatting template: %w", err)
	}

	ghExec := a.executable.Executable()
	for result := range sshUsers {
		if result.err != nil {
			fmt.Fprintf(os.Stderr, "%v\n", result.err)
			status = cmdutil.SilentError
			continue
		}

		// codespaceSSHConfig contains values needed to write an OpenSSH host
		// configuration for a single codespace. For example:
		//
		// Host {{Name}}.{{EscapedRef}
		//   User {{SSHUser}
		//   ProxyCommand {{GHExec}} cs ssh -c {{Name}} --stdio
		//
		// EscapedRef is included in the name to help distinguish between codespaces
		// when tab-completing ssh hostnames. '/' characters in EscapedRef are
		// flattened to '-' to prevent problems with tab completion or when the
		// hostname appears in ControlMaster socket paths.
		type codespaceSSHConfig struct {
			Name       string // the codespace name, passed to `ssh -c`
			EscapedRef string // the currently checked-out branch
			SSHUser    string // the remote ssh username
			GHExec     string // path used for invoking the current `gh` binary
		}

		conf := codespaceSSHConfig{
			Name:       result.codespace.Name,
			EscapedRef: strings.ReplaceAll(result.codespace.GitStatus.Ref, "/", "-"),
			SSHUser:    result.user,
			GHExec:     ghExec,
		}
		if err := t.Execute(a.io.Out, conf); err != nil {
			return err
		}
	}

	return status
}

type cpOptions struct {
	sshOptions
	recursive bool // -r
	expand    bool // -e
}

func newCpCmd(app *App) *cobra.Command {
	var opts cpOptions

	cpCmd := &cobra.Command{
		Use:   "cp [-e] [-r] [-- [<scp flags>...]] <sources>... <dest>",
		Short: "Copy files between local and remote file systems",
		Long: heredoc.Docf(`
			The cp command copies files between the local and remote file systems.

			As with the UNIX %[1]scp%[1]s command, the first argument specifies the source and the last
			specifies the destination; additional sources may be specified after the first,
			if the destination is a directory.

			The %[1]s--recursive%[1]s flag is required if any source is a directory.

			A "remote:" prefix on any file name argument indicates that it refers to
			the file system of the remote (Codespace) machine. It is resolved relative
			to the home directory of the remote user.

			By default, remote file names are interpreted literally. With the %[1]s--expand%[1]s flag,
			each such argument is treated in the manner of %[1]sscp%[1]s, as a Bash expression to
			be evaluated on the remote machine, subject to expansion of tildes, braces, globs,
			environment variables, and backticks. For security, do not use this flag with arguments
			provided by untrusted users; see <https://lwn.net/Articles/835962/> for discussion.
		`, "`"),
		Example: heredoc.Doc(`
			$ gh codespace cp -e README.md 'remote:/workspaces/$RepositoryName/'
			$ gh codespace cp -e 'remote:~/*.go' ./gofiles/
			$ gh codespace cp -e 'remote:/workspaces/myproj/go.{mod,sum}' ./gofiles/
			$ gh codespace cp -e -- -F ~/.ssh/codespaces_config 'remote:~/*.go' ./gofiles/
		`),
		RunE: func(cmd *cobra.Command, args []string) error {
			return app.Copy(cmd.Context(), args, opts)
		},
		DisableFlagsInUseLine: true,
	}

	// We don't expose all sshOptions.
	cpCmd.Flags().BoolVarP(&opts.recursive, "recursive", "r", false, "Recursively copy directories")
	cpCmd.Flags().BoolVarP(&opts.expand, "expand", "e", false, "Expand remote file names on remote shell")
	cpCmd.Flags().StringVarP(&opts.codespace, "codespace", "c", "", "Name of the codespace")
	cpCmd.Flags().StringVarP(&opts.profile, "profile", "p", "", "Name of the SSH profile to use")
	return cpCmd
}

// Copy copies files between the local and remote file systems.
// The mechanics are similar to 'ssh' but using 'scp'.
func (a *App) Copy(ctx context.Context, args []string, opts cpOptions) error {
	if len(args) < 2 {
		return fmt.Errorf("cp requires source and destination arguments")
	}
	if opts.recursive {
		opts.scpArgs = append(opts.scpArgs, "-r")
	}

	hasRemote := false
	for _, arg := range args {
		if rest := strings.TrimPrefix(arg, "remote:"); rest != arg {
			hasRemote = true
			// scp treats each filename argument as a shell expression,
			// subjecting it to expansion of environment variables, braces,
			// tilde, backticks, globs and so on. Because these present a
			// security risk (see https://lwn.net/Articles/835962/), we
			// disable them by shell-escaping the argument unless the user
			// provided the -e flag.
			if !opts.expand {
				arg = `remote:'` + strings.Replace(rest, `'`, `'\''`, -1) + `'`
			}

		} else if !filepath.IsAbs(arg) {
			// scp treats a colon in the first path segment as a host identifier.
			// Escape it by prepending "./".
			// TODO(adonovan): test on Windows, including with a c:\\foo path.
			const sep = string(os.PathSeparator)
			first := strings.Split(filepath.ToSlash(arg), sep)[0]
			if strings.Contains(first, ":") {
				arg = "." + sep + arg
			}
		}
		opts.scpArgs = append(opts.scpArgs, arg)
	}
	if !hasRemote {
		return cmdutil.FlagErrorf("at least one argument must have a 'remote:' prefix")
	}
	return a.SSH(ctx, nil, opts.sshOptions)
}

// fileLogger is a wrapper around an log.Logger configured to write
// to a file. It exports two additional methods to get the log file name
// and close the file handle when the operation is finished.
type fileLogger struct {
	*log.Logger

	f *os.File
}

// newFileLogger creates a new fileLogger. It returns an error if the file
// cannot be created. The file is created on the specified path, if the path
// is empty it is created in the temporary directory.
func newFileLogger(file string) (fl *fileLogger, err error) {
	var f *os.File
	if file == "" {
		f, err = os.CreateTemp("", "")
		if err != nil {
			return nil, fmt.Errorf("failed to create tmp file: %w", err)
		}
	} else {
		f, err = os.Create(file)
		if err != nil {
			return nil, err
		}
	}

	return &fileLogger{
		Logger: log.New(f, "", log.LstdFlags),
		f:      f,
	}, nil
}

func (fl *fileLogger) Name() string {
	return fl.f.Name()
}

func (fl *fileLogger) Close() error {
	return fl.f.Close()
}

type combinedReadWriteCloser struct {
	io.ReadCloser
	io.WriteCloser
}

func newReadWriteCloser(reader io.ReadCloser, writer io.WriteCloser) io.ReadWriteCloser {
	return &combinedReadWriteCloser{reader, writer}
}

func (crwc *combinedReadWriteCloser) Close() error {
	werr := crwc.WriteCloser.Close()
	rerr := crwc.ReadCloser.Close()
	if werr != nil {
		return werr
	}
	return rerr
}<|MERGE_RESOLUTION|>--- conflicted
+++ resolved
@@ -235,11 +235,7 @@
 	var csList []*api.Codespace
 	if opts.codespace == "" {
 		a.StartProgressIndicatorWithLabel("Fetching codespaces")
-<<<<<<< HEAD
-		csList, err = a.apiClient.ListCodespaces(ctx, -1, "")
-=======
 		csList, err = a.apiClient.ListCodespaces(ctx, -1, "", "")
->>>>>>> 14a9af83
 		a.StopProgressIndicator()
 	} else {
 		var codespace *api.Codespace
