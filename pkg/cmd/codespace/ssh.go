package codespace

import (
	"context"
	"fmt"
	"io/ioutil"
	"log"
	"net"
	"os"

	"github.com/cli/cli/v2/internal/codespaces"
	"github.com/cli/cli/v2/pkg/liveshare"
	"github.com/spf13/cobra"
)

type sshOptions struct {
	codespace  string
	profile    string
	serverPort int
	debug      bool
	debugFile  string
}

func newSSHCmd(app *App) *cobra.Command {
	var opts sshOptions

	sshCmd := &cobra.Command{
		Use:   "ssh [flags] [--] [ssh-flags] [command]",
		Short: "SSH into a codespace",
		RunE: func(cmd *cobra.Command, args []string) error {
			return app.SSH(cmd.Context(), args, opts)
		},
	}

	sshCmd.Flags().StringVarP(&opts.profile, "profile", "", "", "Name of the SSH profile to use")
	sshCmd.Flags().IntVarP(&opts.serverPort, "server-port", "", 0, "SSH server port number (0 => pick unused)")
	sshCmd.Flags().StringVarP(&opts.codespace, "codespace", "c", "", "Name of the codespace")
	sshCmd.Flags().BoolVarP(&opts.debug, "debug", "d", false, "Log debug data to a file")
	sshCmd.Flags().StringVarP(&opts.debugFile, "debug-file", "", "", "Path of the file log to")

	return sshCmd
}

// SSH opens an ssh session or runs an ssh command in a codespace.
func (a *App) SSH(ctx context.Context, sshArgs []string, opts sshOptions) (err error) {
	// Ensure all child tasks (e.g. port forwarding) terminate before return.
	ctx, cancel := context.WithCancel(ctx)
	defer cancel()

	codespace, err := getOrChooseCodespace(ctx, a.apiClient, opts.codespace)
	if err != nil {
		return fmt.Errorf("get or choose codespace: %w", err)
	}

	user, err := a.apiClient.GetUser(ctx)
	if err != nil {
		return fmt.Errorf("error getting user: %w", err)
	}

	authkeys := make(chan error, 1)
	go func() {
		authkeys <- checkAuthorizedKeys(ctx, a.apiClient, user.Login)
	}()

	liveshareLogger := noopLogger()
	if opts.debug {
		debugLogger, err := newFileLogger(opts.debugFile)
		if err != nil {
			return fmt.Errorf("error creating debug logger: %w", err)
		}
		defer safeClose(debugLogger, &err)

		liveshareLogger = debugLogger.Logger
		a.Println("Debug file located at: " + debugLogger.Name())
	}

	session, err := codespaces.ConnectToLiveshare(ctx, a, liveshareLogger, a.apiClient, codespace)
	if err != nil {
		return fmt.Errorf("error connecting to Live Share: %w", err)
	}
	defer safeClose(session, &err)

	if err := <-authkeys; err != nil {
		return err
	}

<<<<<<< HEAD
	a.StartProgressIndicatorWithSuffix("Fetching SSH Details")
=======
	a.Println("Fetching SSH Details...")
>>>>>>> d35e7193
	remoteSSHServerPort, sshUser, err := session.StartSSHServer(ctx)
	a.StopProgressIndicator()
	if err != nil {
		return fmt.Errorf("error getting ssh server details: %w", err)
	}

	localSSHServerPort := opts.serverPort
	usingCustomPort := localSSHServerPort != 0 // suppress log of command line in Shell

	// Ensure local port is listening before client (Shell) connects.
	// Unless the user specifies a server port, localSSHServerPort is 0
	// and thus the client will pick a random port.
	listen, err := net.Listen("tcp", fmt.Sprintf("127.0.0.1:%d", localSSHServerPort))
	if err != nil {
		return err
	}
	defer listen.Close()
	localSSHServerPort = listen.Addr().(*net.TCPAddr).Port

	connectDestination := opts.profile
	if connectDestination == "" {
		connectDestination = fmt.Sprintf("%s@localhost", sshUser)
	}

	a.Println("Ready...")
	tunnelClosed := make(chan error, 1)
	go func() {
		fwd := liveshare.NewPortForwarder(session, "sshd", remoteSSHServerPort, true)
		tunnelClosed <- fwd.ForwardToListener(ctx, listen) // always non-nil
	}()

	shellClosed := make(chan error, 1)
	go func() {
		shellClosed <- codespaces.Shell(ctx, a, sshArgs, localSSHServerPort, connectDestination, usingCustomPort)
	}()

	select {
	case err := <-tunnelClosed:
		return fmt.Errorf("tunnel closed: %w", err)
	case err := <-shellClosed:
		if err != nil {
			return fmt.Errorf("shell closed: %w", err)
		}
		return nil // success
	}
}

// fileLogger is a wrapper around an log.Logger configured to write
// to a file. It exports two additional methods to get the log file name
// and close the file handle when the operation is finished.
type fileLogger struct {
	*log.Logger

	f *os.File
}

// newFileLogger creates a new fileLogger. It returns an error if the file
// cannot be created. The file is created on the specified path, if the path
// is empty it is created in the temporary directory.
func newFileLogger(file string) (fl *fileLogger, err error) {
	var f *os.File
	if file == "" {
		f, err = ioutil.TempFile("", "")
		if err != nil {
			return nil, fmt.Errorf("failed to create tmp file: %w", err)
		}
	} else {
		f, err = os.Create(file)
		if err != nil {
			return nil, err
		}
	}

	return &fileLogger{
		Logger: log.New(f, "", log.LstdFlags),
		f:      f,
	}, nil
}

func (fl *fileLogger) Name() string {
	return fl.f.Name()
}

func (fl *fileLogger) Close() error {
	return fl.f.Close()
}<|MERGE_RESOLUTION|>--- conflicted
+++ resolved
@@ -84,11 +84,7 @@
 		return err
 	}
 
-<<<<<<< HEAD
 	a.StartProgressIndicatorWithSuffix("Fetching SSH Details")
-=======
-	a.Println("Fetching SSH Details...")
->>>>>>> d35e7193
 	remoteSSHServerPort, sshUser, err := session.StartSSHServer(ctx)
 	a.StopProgressIndicator()
 	if err != nil {
