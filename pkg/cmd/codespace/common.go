--- conflicted
+++ resolved
@@ -22,27 +22,25 @@
 )
 
 type App struct {
-	io            *iostreams.IOStreams
-	apiClient     apiClient
-	errLogger     *log.Logger
-	isInteractive bool
+	io                *iostreams.IOStreams
+	apiClient         apiClient
+	logger, errLogger *log.Logger
+	isInteractive     bool
 }
 
 func NewApp(io *iostreams.IOStreams, apiClient apiClient) *App {
 	isInteractive := io.IsStdinTTY() && io.IsStdoutTTY()
-<<<<<<< HEAD
 	logger := noopLogger()
 	// TODO(josebalius): Accept a debug parameter
 	if os.Getenv("DEBUG") != "" {
 		logger = log.New(io.Out, "* ", 0)
 	}
-=======
->>>>>>> d35e7193
 	errLogger := log.New(io.ErrOut, "", 0)
 
 	return &App{
 		io:            io,
 		apiClient:     apiClient,
+		logger:        logger,
 		errLogger:     errLogger,
 		isInteractive: isInteractive,
 	}
