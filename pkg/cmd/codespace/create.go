--- conflicted
+++ resolved
@@ -57,13 +57,8 @@
 	vscsTarget := os.Getenv("VSCS_TARGET")
 	vscsTargetUrl := os.Getenv("VSCS_TARGET_URL")
 
-<<<<<<< HEAD
-	locationCh := getLocation(ctx, vscsLocation, a.apiClient)
-
 	DEFAULT_DEVCONTAINER_DEFINITIONS := []string{".devcontainer.json", ".devcontainer/devcontainer.json"}
-
-=======
->>>>>>> 6783509d
+  
 	userInputs := struct {
 		Repository string
 		Branch     string
@@ -120,7 +115,6 @@
 		branch = repository.DefaultBranch
 	}
 
-<<<<<<< HEAD
 	devContainerPath := opts.devContainerPath
 
 	// now that we have repo+branch, we can list available devcontainer.json files (if any)
@@ -168,15 +162,7 @@
 		}
 	}
 
-	locationResult := <-locationCh
-	if locationResult.Err != nil {
-		return fmt.Errorf("error getting codespace region location: %w", locationResult.Err)
-	}
-
-	machine, err := getMachineName(ctx, a.apiClient, repository.ID, opts.machine, branch, locationResult.Location)
-=======
 	machine, err := getMachineName(ctx, a.apiClient, repository.ID, opts.machine, branch, userInputs.Location)
->>>>>>> 6783509d
 	if err != nil {
 		return fmt.Errorf("error getting machine type: %w", err)
 	}
