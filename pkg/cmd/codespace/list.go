package codespace

import (
	"context"
	"fmt"
	"time"

	"github.com/cli/cli/v2/internal/codespaces/api"
	"github.com/cli/cli/v2/pkg/cmdutil"
	"github.com/cli/cli/v2/utils"
	"github.com/spf13/cobra"
)

type listOptions struct {
<<<<<<< HEAD
	limit   int
	orgName string
=======
	limit    int
	orgName  string
	userName string
>>>>>>> 14a9af83
}

func newListCmd(app *App) *cobra.Command {
	opts := &listOptions{}
	var exporter cmdutil.Exporter

	listCmd := &cobra.Command{
		Use:     "list",
		Short:   "List your codespaces",
		Aliases: []string{"ls"},
		Args:    noArgsConstraint,
		RunE: func(cmd *cobra.Command, args []string) error {
			if opts.limit < 1 {
				return cmdutil.FlagErrorf("invalid limit: %v", opts.limit)
			}

			return app.List(cmd.Context(), opts, exporter)
		},
	}

	listCmd.Flags().IntVarP(&opts.limit, "limit", "L", 30, "Maximum number of codespaces to list")
<<<<<<< HEAD
	listCmd.Flags().StringVarP(&opts.orgName, "org", "o", "", "List codespaces for members of an organization (admin-only)")
=======
	listCmd.Flags().StringVarP(&opts.orgName, "org", "o", "", "List codespaces for an organization")
	listCmd.Flags().StringVarP(&opts.userName, "user", "u", "", "Used with --org to filter to a specific user")
>>>>>>> 14a9af83
	cmdutil.AddJSONFlags(listCmd, &exporter, api.CodespaceFields)

	return listCmd
}

func (a *App) List(ctx context.Context, opts *listOptions, exporter cmdutil.Exporter) error {
	a.StartProgressIndicatorWithLabel("Fetching codespaces")
<<<<<<< HEAD
	codespaces, err := a.apiClient.ListCodespaces(ctx, opts.limit, opts.orgName)
=======
	codespaces, err := a.apiClient.ListCodespaces(ctx, opts.limit, opts.orgName, opts.userName)
>>>>>>> 14a9af83
	a.StopProgressIndicator()
	if err != nil {
		return fmt.Errorf("error getting codespaces: %w", err)
	}

	hasNonProdVSCSTarget := false
	for _, apiCodespace := range codespaces {
		if apiCodespace.VSCSTarget != "" && apiCodespace.VSCSTarget != api.VSCSTargetProduction {
			hasNonProdVSCSTarget = true
			break
		}
	}

	if err := a.io.StartPager(); err != nil {
		a.errLogger.Printf("error starting pager: %v", err)
	}
	defer a.io.StopPager()

	if exporter != nil {
		return exporter.Write(a.io, codespaces)
	}

	if len(codespaces) == 0 {
		return cmdutil.NewNoResultsError("no codespaces found")
	}

	tp := utils.NewTablePrinter(a.io)
	if tp.IsTTY() {
		tp.AddField("NAME", nil, nil)
		tp.AddField("DISPLAY NAME", nil, nil)
		if opts.orgName != "" {
			tp.AddField("OWNER", nil, nil)
		}
		tp.AddField("REPOSITORY", nil, nil)
		tp.AddField("BRANCH", nil, nil)
		tp.AddField("STATE", nil, nil)
		tp.AddField("CREATED AT", nil, nil)

		if hasNonProdVSCSTarget {
			tp.AddField("VSCS TARGET", nil, nil)
		}

		tp.EndRow()
	}

	cs := a.io.ColorScheme()
	for _, apiCodespace := range codespaces {
		c := codespace{apiCodespace}

		var stateColor func(string) string
		switch c.State {
		case api.CodespaceStateStarting:
			stateColor = cs.Yellow
		case api.CodespaceStateAvailable:
			stateColor = cs.Green
		}

		formattedName := formatNameForVSCSTarget(c.Name, c.VSCSTarget)

		var nameColor func(string) string
		switch c.PendingOperation {
		case false:
			nameColor = cs.Yellow
		case true:
			nameColor = cs.Gray
		}

		tp.AddField(formattedName, nil, nameColor)
		tp.AddField(c.DisplayName, nil, nil)
		if opts.orgName != "" {
			tp.AddField(c.Owner.Login, nil, nil)
		}
		tp.AddField(c.Repository.FullName, nil, nil)
		tp.AddField(c.branchWithGitStatus(), nil, cs.Cyan)
		if c.PendingOperation {
			tp.AddField(c.PendingOperationDisabledReason, nil, nameColor)
		} else {
			tp.AddField(c.State, nil, stateColor)
		}

		if tp.IsTTY() {
			ct, err := time.Parse(time.RFC3339, c.CreatedAt)
			if err != nil {
				return fmt.Errorf("error parsing date %q: %w", c.CreatedAt, err)
			}
			tp.AddField(utils.FuzzyAgoAbbr(time.Now(), ct), nil, cs.Gray)
		} else {
			tp.AddField(c.CreatedAt, nil, nil)
		}

		if hasNonProdVSCSTarget {
			tp.AddField(c.VSCSTarget, nil, nil)
		}

		tp.EndRow()
	}

	return tp.Render()
}

func formatNameForVSCSTarget(name, vscsTarget string) string {
	if vscsTarget == api.VSCSTargetDevelopment || vscsTarget == api.VSCSTargetLocal {
		return fmt.Sprintf("%s 🚧", name)
	}

	if vscsTarget == api.VSCSTargetPPE {
		return fmt.Sprintf("%s ✨", name)
	}

	return name
}<|MERGE_RESOLUTION|>--- conflicted
+++ resolved
@@ -12,14 +12,9 @@
 )
 
 type listOptions struct {
-<<<<<<< HEAD
-	limit   int
-	orgName string
-=======
 	limit    int
 	orgName  string
 	userName string
->>>>>>> 14a9af83
 }
 
 func newListCmd(app *App) *cobra.Command {
@@ -41,12 +36,8 @@
 	}
 
 	listCmd.Flags().IntVarP(&opts.limit, "limit", "L", 30, "Maximum number of codespaces to list")
-<<<<<<< HEAD
 	listCmd.Flags().StringVarP(&opts.orgName, "org", "o", "", "List codespaces for members of an organization (admin-only)")
-=======
-	listCmd.Flags().StringVarP(&opts.orgName, "org", "o", "", "List codespaces for an organization")
 	listCmd.Flags().StringVarP(&opts.userName, "user", "u", "", "Used with --org to filter to a specific user")
->>>>>>> 14a9af83
 	cmdutil.AddJSONFlags(listCmd, &exporter, api.CodespaceFields)
 
 	return listCmd
@@ -54,11 +45,7 @@
 
 func (a *App) List(ctx context.Context, opts *listOptions, exporter cmdutil.Exporter) error {
 	a.StartProgressIndicatorWithLabel("Fetching codespaces")
-<<<<<<< HEAD
-	codespaces, err := a.apiClient.ListCodespaces(ctx, opts.limit, opts.orgName)
-=======
 	codespaces, err := a.apiClient.ListCodespaces(ctx, opts.limit, opts.orgName, opts.userName)
->>>>>>> 14a9af83
 	a.StopProgressIndicator()
 	if err != nil {
 		return fmt.Errorf("error getting codespaces: %w", err)
