package codespace

import (
	"context"
	"fmt"

	"github.com/cli/cli/v2/internal/codespaces/api"
	"github.com/cli/cli/v2/pkg/cmdutil"
	"github.com/cli/cli/v2/utils"
	"github.com/spf13/cobra"
)

type ListOptions struct {
	AsJSON bool
	Pretty bool
	Limit  int
}

func newListCmd(app *App) *cobra.Command {
	opts := ListOptions{}

	listCmd := &cobra.Command{
		Use:   "list",
		Short: "List your codespaces",
		Args:  noArgsConstraint,
		RunE: func(cmd *cobra.Command, args []string) error {
			if opts.Limit < 1 {
				return &cmdutil.FlagError{Err: fmt.Errorf("invalid limit: %v", opts.Limit)}
			}

			return app.List(cmd.Context(), &opts)
		},
	}

	listCmd.Flags().BoolVar(&opts.AsJSON, "json", false, "Output as JSON")
	listCmd.Flags().BoolVar(&opts.Pretty, "pretty", false, "Prettify JSON")
	listCmd.Flags().IntVarP(&opts.Limit, "limit", "L", 30, "Maximum number of codespaces to list")

	return listCmd
}

<<<<<<< HEAD
func (a *App) List(ctx context.Context, opts *ListOptions) error {
	codespaces, err := a.apiClient.ListCodespaces(ctx, opts.Limit)
=======
func (a *App) List(ctx context.Context, asJSON bool, limit int) error {
	a.StartProgressIndicatorWithLabel("Fetching codespaces")
	codespaces, err := a.apiClient.ListCodespaces(ctx, limit)
	a.StopProgressIndicator()
>>>>>>> bbea5ac9
	if err != nil {
		return fmt.Errorf("error getting codespaces: %w", err)
	}

<<<<<<< HEAD
	if err := a.io.StartPager(); err != nil {
		return fmt.Errorf("error starting pager: %w", err)
	}
	defer a.io.StopPager()

	cs := a.io.ColorScheme()
	tp := utils.NewTablePrinterWithOptions(a.io, utils.TablePrinterOptions{
		IsTTY:      a.io.IsStdoutTTY(),
		IsJSON:     opts.AsJSON,
		JSONPretty: opts.Pretty,
	})

	tp.SetHeader([]string{"Name", "Repository", "Branch", "State", "Created at"})
=======
	table := output.NewTable(a.io.Out, asJSON)
	table.SetHeader([]string{"Name", "Repository", "Branch", "State", "Created At"})
>>>>>>> bbea5ac9
	for _, apiCodespace := range codespaces {
		c := codespace{apiCodespace}

		tp.AddField(c.Name, nil, nil)
		tp.AddField(c.Repository.FullName, nil, cs.Bold)
		tp.AddField(c.branchWithGitStatus(), nil, nil)

		if c.State == api.CodespaceStateShutdown {
			tp.AddField(c.State, nil, cs.Gray)
		} else if c.State == api.CodespaceStateStarting {
			tp.AddField(c.State, nil, cs.Yellow)
		} else if c.State == api.CodespaceStateAvailable {
			tp.AddField(c.State, nil, cs.Green)
		} else {
			tp.AddField(c.State, nil, cs.Gray)
		}

		tp.AddField(c.CreatedAt, nil, cs.Gray)
		tp.EndRow()
	}

	if a.io.IsStdoutTTY() && !opts.AsJSON {
		title := listHeader(len(codespaces))
		fmt.Printf("\n%s\n\n", title)
	}

	return tp.Render()
}

func listHeader(count int) string {
	s := ""
	if count == 0 {
		return "No results"
	} else if count > 1 {
		s = "s"
	}

	return fmt.Sprintf("Showing %d codespace%s", count, s)
}<|MERGE_RESOLUTION|>--- conflicted
+++ resolved
@@ -10,49 +10,37 @@
 	"github.com/spf13/cobra"
 )
 
-type ListOptions struct {
-	AsJSON bool
-	Pretty bool
-	Limit  int
-}
-
 func newListCmd(app *App) *cobra.Command {
-	opts := ListOptions{}
+	var asJSON bool
+	var limit int
 
 	listCmd := &cobra.Command{
 		Use:   "list",
 		Short: "List your codespaces",
 		Args:  noArgsConstraint,
 		RunE: func(cmd *cobra.Command, args []string) error {
-			if opts.Limit < 1 {
-				return &cmdutil.FlagError{Err: fmt.Errorf("invalid limit: %v", opts.Limit)}
+			if limit < 1 {
+				return &cmdutil.FlagError{Err: fmt.Errorf("invalid limit: %v", limit)}
 			}
 
-			return app.List(cmd.Context(), &opts)
+			return app.List(cmd.Context(), asJSON, limit)
 		},
 	}
 
-	listCmd.Flags().BoolVar(&opts.AsJSON, "json", false, "Output as JSON")
-	listCmd.Flags().BoolVar(&opts.Pretty, "pretty", false, "Prettify JSON")
-	listCmd.Flags().IntVarP(&opts.Limit, "limit", "L", 30, "Maximum number of codespaces to list")
+	listCmd.Flags().BoolVar(&asJSON, "json", false, "Output as JSON")
+	listCmd.Flags().IntVarP(&limit, "limit", "L", 30, "Maximum number of codespaces to list")
 
 	return listCmd
 }
 
-<<<<<<< HEAD
-func (a *App) List(ctx context.Context, opts *ListOptions) error {
-	codespaces, err := a.apiClient.ListCodespaces(ctx, opts.Limit)
-=======
 func (a *App) List(ctx context.Context, asJSON bool, limit int) error {
 	a.StartProgressIndicatorWithLabel("Fetching codespaces")
 	codespaces, err := a.apiClient.ListCodespaces(ctx, limit)
 	a.StopProgressIndicator()
->>>>>>> bbea5ac9
 	if err != nil {
 		return fmt.Errorf("error getting codespaces: %w", err)
 	}
 
-<<<<<<< HEAD
 	if err := a.io.StartPager(); err != nil {
 		return fmt.Errorf("error starting pager: %w", err)
 	}
@@ -60,16 +48,11 @@
 
 	cs := a.io.ColorScheme()
 	tp := utils.NewTablePrinterWithOptions(a.io, utils.TablePrinterOptions{
-		IsTTY:      a.io.IsStdoutTTY(),
-		IsJSON:     opts.AsJSON,
-		JSONPretty: opts.Pretty,
+		IsTTY:  a.io.IsStdoutTTY(),
+		IsJSON: asJSON,
 	})
 
 	tp.SetHeader([]string{"Name", "Repository", "Branch", "State", "Created at"})
-=======
-	table := output.NewTable(a.io.Out, asJSON)
-	table.SetHeader([]string{"Name", "Repository", "Branch", "State", "Created At"})
->>>>>>> bbea5ac9
 	for _, apiCodespace := range codespaces {
 		c := codespace{apiCodespace}
 
@@ -91,7 +74,7 @@
 		tp.EndRow()
 	}
 
-	if a.io.IsStdoutTTY() && !opts.AsJSON {
+	if a.io.IsStdoutTTY() {
 		title := listHeader(len(codespaces))
 		fmt.Printf("\n%s\n\n", title)
 	}
