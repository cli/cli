--- conflicted
+++ resolved
@@ -45,11 +45,7 @@
 
 func (a *App) List(ctx context.Context, opts *listOptions, exporter cmdutil.Exporter) error {
 	a.StartProgressIndicatorWithLabel("Fetching codespaces")
-<<<<<<< HEAD
-	codespaces, err := a.apiClient.ListCodespaces(ctx, limit, "")
-=======
 	codespaces, err := a.apiClient.ListCodespaces(ctx, opts.limit, opts.orgName, opts.userName)
->>>>>>> 14a9af83
 	a.StopProgressIndicator()
 	if err != nil {
 		return fmt.Errorf("error getting codespaces: %w", err)
