--- conflicted
+++ resolved
@@ -65,12 +65,8 @@
 			return errors.New("no running codespaces")
 		}
 
-<<<<<<< HEAD
-		codespace, err := chooseCodespaceFromList(ctx, runningCodespaces, false)
-=======
 		includeOwner := opts.orgName != ""
 		codespace, err := chooseCodespaceFromList(ctx, runningCodespaces, includeOwner)
->>>>>>> 2294f49d
 		if err != nil {
 			return fmt.Errorf("failed to choose codespace: %w", err)
 		}
