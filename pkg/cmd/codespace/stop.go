--- conflicted
+++ resolved
@@ -48,11 +48,7 @@
 func (a *App) StopCodespace(ctx context.Context, opts *stopOptions) error {
 	if opts.codespaceName == "" {
 		a.StartProgressIndicatorWithLabel("Fetching codespaces")
-<<<<<<< HEAD
-		codespaces, err := a.apiClient.ListCodespaces(ctx, -1, opts.orgName)
-=======
-		codespaces, err := a.apiClient.ListCodespaces(ctx, -1, "", "")
->>>>>>> 14a9af83
+		codespaces, err := a.apiClient.ListCodespaces(ctx, -1, opts.orgName, "")
 		a.StopProgressIndicator()
 		if err != nil {
 			return fmt.Errorf("failed to list codespaces: %w", err)
