--- conflicted
+++ resolved
@@ -28,11 +28,7 @@
 func (a *App) StopCodespace(ctx context.Context, codespaceName string) error {
 	if codespaceName == "" {
 		a.StartProgressIndicatorWithLabel("Fetching codespaces")
-<<<<<<< HEAD
-		codespaces, err := a.apiClient.ListCodespaces(ctx, -1, "")
-=======
 		codespaces, err := a.apiClient.ListCodespaces(ctx, -1, "", "")
->>>>>>> 14a9af83
 		a.StopProgressIndicator()
 		if err != nil {
 			return fmt.Errorf("failed to list codespaces: %w", err)
