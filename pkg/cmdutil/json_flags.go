package cmdutil

import (
	"bytes"
	"encoding/json"
	"errors"
	"fmt"
	"io"
	"reflect"
	"sort"
	"strings"

	"github.com/cli/cli/v2/pkg/export"
	"github.com/cli/cli/v2/pkg/iostreams"
	"github.com/cli/cli/v2/pkg/jsoncolor"
	"github.com/cli/cli/v2/pkg/set"
	"github.com/spf13/cobra"
	"github.com/spf13/pflag"
)

type JSONFlagError struct {
	error
}

func AddJSONFlags(cmd *cobra.Command, exportTarget *Exporter, fields []string) {
	f := cmd.Flags()
	f.StringSlice("json", nil, "Output JSON with the specified `fields`")
	f.StringP("jq", "q", "", "Filter JSON output using a jq `expression`")
	f.StringP("template", "t", "", "Format JSON output using a Go template")

	_ = cmd.RegisterFlagCompletionFunc("json", func(cmd *cobra.Command, args []string, toComplete string) ([]string, cobra.ShellCompDirective) {
		var results []string
		var prefix string
		if idx := strings.LastIndexByte(toComplete, ','); idx >= 0 {
			prefix = toComplete[:idx+1]
			toComplete = toComplete[idx+1:]
		}
		toComplete = strings.ToLower(toComplete)
		for _, f := range fields {
			if strings.HasPrefix(strings.ToLower(f), toComplete) {
				results = append(results, prefix+f)
			}
		}
		sort.Strings(results)
		return results, cobra.ShellCompDirectiveNoSpace
	})

	oldPreRun := cmd.PreRunE
	cmd.PreRunE = func(c *cobra.Command, args []string) error {
		if oldPreRun != nil {
			if err := oldPreRun(c, args); err != nil {
				return err
			}
		}
		if export, err := checkJSONFlags(c); err == nil {
			if export == nil {
				*exportTarget = nil
			} else {
				allowedFields := set.NewStringSet()
				allowedFields.AddValues(fields)
				for _, f := range export.fields {
					if !allowedFields.Contains(f) {
						sort.Strings(fields)
						return JSONFlagError{fmt.Errorf("Unknown JSON field: %q\nAvailable fields:\n  %s", f, strings.Join(fields, "\n  "))}
					}
				}
				*exportTarget = export
			}
		} else {
			return err
		}
		return nil
	}

	cmd.SetFlagErrorFunc(func(c *cobra.Command, e error) error {
		if c == cmd && e.Error() == "flag needs an argument: --json" {
			sort.Strings(fields)
			return JSONFlagError{fmt.Errorf("Specify one or more comma-separated fields for `--json`:\n  %s", strings.Join(fields, "\n  "))}
		}
<<<<<<< HEAD
		if c.Parent() != nil {
			return c.Parent().FlagErrorFunc()(c, e)
=======
		if cmd.HasParent() {
			return cmd.Parent().FlagErrorFunc()(c, e)
>>>>>>> 0607ce56
		}
		return e
	})
}

func checkJSONFlags(cmd *cobra.Command) (*exportFormat, error) {
	f := cmd.Flags()
	jsonFlag := f.Lookup("json")
	jqFlag := f.Lookup("jq")
	tplFlag := f.Lookup("template")
	webFlag := f.Lookup("web")

	if jsonFlag.Changed {
		if webFlag != nil && webFlag.Changed {
			return nil, errors.New("cannot use `--web` with `--json`")
		}
		jv := jsonFlag.Value.(pflag.SliceValue)
		return &exportFormat{
			fields:   jv.GetSlice(),
			filter:   jqFlag.Value.String(),
			template: tplFlag.Value.String(),
		}, nil
	} else if jqFlag.Changed {
		return nil, errors.New("cannot use `--jq` without specifying `--json`")
	} else if tplFlag.Changed {
		return nil, errors.New("cannot use `--template` without specifying `--json`")
	}
	return nil, nil
}

type Exporter interface {
	Fields() []string
	Write(io *iostreams.IOStreams, data interface{}) error
}

type exportFormat struct {
	fields   []string
	filter   string
	template string
}

func (e *exportFormat) Fields() []string {
	return e.fields
}

// Write serializes data into JSON output written to w. If the object passed as data implements exportable,
// or if data is a map or slice of exportable object, ExportData() will be called on each object to obtain
// raw data for serialization.
func (e *exportFormat) Write(ios *iostreams.IOStreams, data interface{}) error {
	buf := bytes.Buffer{}
	encoder := json.NewEncoder(&buf)
	encoder.SetEscapeHTML(false)
	if err := encoder.Encode(e.exportData(reflect.ValueOf(data))); err != nil {
		return err
	}

	w := ios.Out
	if e.filter != "" {
		return export.FilterJSON(w, &buf, e.filter)
	} else if e.template != "" {
		return export.ExecuteTemplate(ios, &buf, e.template)
	} else if ios.ColorEnabled() {
		return jsoncolor.Write(w, &buf, "  ")
	}

	_, err := io.Copy(w, &buf)
	return err
}

func (e *exportFormat) exportData(v reflect.Value) interface{} {
	switch v.Kind() {
	case reflect.Ptr, reflect.Interface:
		if !v.IsNil() {
			return e.exportData(v.Elem())
		}
	case reflect.Slice:
		a := make([]interface{}, v.Len())
		for i := 0; i < v.Len(); i++ {
			a[i] = e.exportData(v.Index(i))
		}
		return a
	case reflect.Map:
		t := reflect.MapOf(v.Type().Key(), emptyInterfaceType)
		m := reflect.MakeMapWithSize(t, v.Len())
		iter := v.MapRange()
		for iter.Next() {
			ve := reflect.ValueOf(e.exportData(iter.Value()))
			m.SetMapIndex(iter.Key(), ve)
		}
		return m.Interface()
	case reflect.Struct:
		if v.CanAddr() && reflect.PtrTo(v.Type()).Implements(exportableType) {
			ve := v.Addr().Interface().(exportable)
			return ve.ExportData(e.fields)
		} else if v.Type().Implements(exportableType) {
			ve := v.Interface().(exportable)
			return ve.ExportData(e.fields)
		}
	}
	return v.Interface()
}

type exportable interface {
	ExportData([]string) map[string]interface{}
}

var exportableType = reflect.TypeOf((*exportable)(nil)).Elem()
var sliceOfEmptyInterface []interface{}
var emptyInterfaceType = reflect.TypeOf(sliceOfEmptyInterface).Elem()<|MERGE_RESOLUTION|>--- conflicted
+++ resolved
@@ -77,13 +77,8 @@
 			sort.Strings(fields)
 			return JSONFlagError{fmt.Errorf("Specify one or more comma-separated fields for `--json`:\n  %s", strings.Join(fields, "\n  "))}
 		}
-<<<<<<< HEAD
-		if c.Parent() != nil {
-			return c.Parent().FlagErrorFunc()(c, e)
-=======
 		if cmd.HasParent() {
 			return cmd.Parent().FlagErrorFunc()(c, e)
->>>>>>> 0607ce56
 		}
 		return e
 	})
