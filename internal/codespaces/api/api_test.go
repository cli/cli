--- conflicted
+++ resolved
@@ -115,7 +115,6 @@
 	}
 }
 
-<<<<<<< HEAD
 func createFakeSearchReposServer(t *testing.T, searchText string, responseRepos []*Repository) *httptest.Server {
 	return httptest.NewServer(http.HandlerFunc(func(w http.ResponseWriter, r *http.Request) {
 		if r.URL.Path != "/search/repositories" {
@@ -252,7 +251,9 @@
 	expected := "search value is an incorrect format"
 	if err.Error() != expected {
 		t.Fatalf("expected error '%s', go '%s'", expected, err.Error())
-=======
+	}
+}
+
 func TestRetries(t *testing.T) {
 	var callCount int
 	csName := "test_codespace"
@@ -304,6 +305,5 @@
 	}
 	if cs.Name != csName {
 		t.Fatalf("expected codespace name to be %q but got %q", csName, cs.Name)
->>>>>>> b77c37df
 	}
 }