--- conflicted
+++ resolved
@@ -140,11 +140,7 @@
 		client:    &http.Client{},
 	}
 	ctx := context.TODO()
-<<<<<<< HEAD
-	codespaces, err := api.ListCodespaces(ctx, 200, "")
-=======
 	codespaces, err := api.ListCodespaces(ctx, 200, "", "")
->>>>>>> 14a9af83
 	if err != nil {
 		t.Fatal(err)
 	}
@@ -169,11 +165,7 @@
 		client:    &http.Client{},
 	}
 	ctx := context.TODO()
-<<<<<<< HEAD
-	codespaces, err := api.ListCodespaces(ctx, -1, "")
-=======
 	codespaces, err := api.ListCodespaces(ctx, -1, "", "")
->>>>>>> 14a9af83
 	if err != nil {
 		t.Fatal(err)
 	}
