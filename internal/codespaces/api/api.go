--- conflicted
+++ resolved
@@ -160,17 +160,12 @@
 }
 
 const (
-<<<<<<< HEAD
 	// CodespaceEnvironmentStateAvailable is the state for a running codespace environment.
 	CodespaceEnvironmentStateAvailable = "Available"
 	// CodespaceEnvironmentStateShutdown is the state for a shutdown codespace environment.
 	CodespaceEnvironmentStateShutdown = "Shutdown"
 	// CodespaceEnvironmentStateStarting is the state for a starting codespace environment.
 	CodespaceEnvironmentStateStarting = "Starting"
-=======
-	// CodespaceStateAvailable is the state for a running codespace environment.
-	CodespaceStateAvailable = "Available"
->>>>>>> b96ccb4d
 )
 
 type CodespaceConnection struct {
