package api

// For descriptions of service interfaces, see:
// - https://online.visualstudio.com/api/swagger (for visualstudio.com)
// - https://docs.github.com/en/rest/reference/repos (for api.github.com)
// - https://github.com/github/github/blob/master/app/api/codespaces.rb (for vscs_internal)
// TODO(adonovan): replace the last link with a public doc URL when available.

// TODO(adonovan): a possible reorganization would be to split this
// file into three internal packages, one per backend service, and to
// rename api.API to github.Client:
//
// - github.GetUser(github.Client)
// - github.GetRepository(Client)
// - github.ReadFile(Client, nwo, branch, path) // was GetCodespaceRepositoryContents
// - github.AuthorizedKeys(Client, user)
// - codespaces.Create(Client, user, repo, sku, branch, location)
// - codespaces.Delete(Client, user, token, name)
// - codespaces.Get(Client, token, owner, name)
// - codespaces.GetMachineTypes(Client, user, repo, branch, location)
// - codespaces.GetToken(Client, login, name)
// - codespaces.List(Client, user)
// - codespaces.Start(Client, token, codespace)
// - visualstudio.GetRegionLocation(http.Client) // no dependency on github
//
// This would make the meaning of each operation clearer.

import (
	"bytes"
	"context"
	"encoding/base64"
	"encoding/json"
	"errors"
	"fmt"
	"io"
	"io/ioutil"
	"net/http"
	"net/url"
	"reflect"
	"regexp"
	"strconv"
	"strings"
	"time"

	"github.com/cli/cli/v2/api"
	"github.com/opentracing/opentracing-go"
)

const (
	githubServer = "https://github.com"
	githubAPI    = "https://api.github.com"
	vscsAPI      = "https://online.visualstudio.com"
)

const (
	VSCSTargetLocal       = "local"
	VSCSTargetDevelopment = "development"
	VSCSTargetPPE         = "ppe"
	VSCSTargetProduction  = "production"
)

// API is the interface to the codespace service.
type API struct {
	client       httpClient
	vscsAPI      string
	githubAPI    string
	githubServer string
	retryBackoff time.Duration
}

type httpClient interface {
	Do(req *http.Request) (*http.Response, error)
}

// New creates a new API client connecting to the configured endpoints with the HTTP client.
func New(serverURL, apiURL, vscsURL string, httpClient httpClient) *API {
	if serverURL == "" {
		serverURL = githubServer
	}
	if apiURL == "" {
		apiURL = githubAPI
	}
	if vscsURL == "" {
		vscsURL = vscsAPI
	}
	return &API{
		client:       httpClient,
		vscsAPI:      strings.TrimSuffix(vscsURL, "/"),
		githubAPI:    strings.TrimSuffix(apiURL, "/"),
		githubServer: strings.TrimSuffix(serverURL, "/"),
		retryBackoff: 100 * time.Millisecond,
	}
}

// User represents a GitHub user.
type User struct {
	Login string `json:"login"`
}

// GetUser returns the user associated with the given token.
func (a *API) GetUser(ctx context.Context) (*User, error) {
	req, err := http.NewRequest(http.MethodGet, a.githubAPI+"/user", nil)
	if err != nil {
		return nil, fmt.Errorf("error creating request: %w", err)
	}

	a.setHeaders(req)
	resp, err := a.do(ctx, req, "/user")
	if err != nil {
		return nil, fmt.Errorf("error making request: %w", err)
	}
	defer resp.Body.Close()

	if resp.StatusCode != http.StatusOK {
		return nil, api.HandleHTTPError(resp)
	}

	b, err := ioutil.ReadAll(resp.Body)
	if err != nil {
		return nil, fmt.Errorf("error reading response body: %w", err)
	}

	var response User
	if err := json.Unmarshal(b, &response); err != nil {
		return nil, fmt.Errorf("error unmarshaling response: %w", err)
	}

	return &response, nil
}

// Repository represents a GitHub repository.
type Repository struct {
	ID            int    `json:"id"`
	FullName      string `json:"full_name"`
	DefaultBranch string `json:"default_branch"`
}

// GetRepository returns the repository associated with the given owner and name.
func (a *API) GetRepository(ctx context.Context, nwo string) (*Repository, error) {
	req, err := http.NewRequest(http.MethodGet, a.githubAPI+"/repos/"+strings.ToLower(nwo), nil)
	if err != nil {
		return nil, fmt.Errorf("error creating request: %w", err)
	}

	a.setHeaders(req)
	resp, err := a.do(ctx, req, "/repos/*")
	if err != nil {
		return nil, fmt.Errorf("error making request: %w", err)
	}
	defer resp.Body.Close()

	if resp.StatusCode != http.StatusOK {
		return nil, api.HandleHTTPError(resp)
	}

	b, err := ioutil.ReadAll(resp.Body)
	if err != nil {
		return nil, fmt.Errorf("error reading response body: %w", err)
	}

	var response Repository
	if err := json.Unmarshal(b, &response); err != nil {
		return nil, fmt.Errorf("error unmarshaling response: %w", err)
	}

	return &response, nil
}

// Codespace represents a codespace.
// You can see more about the fields in this type in the codespaces api docs:
// https://docs.github.com/en/rest/reference/codespaces
type Codespace struct {
	Name                           string              `json:"name"`
	CreatedAt                      string              `json:"created_at"`
	DisplayName                    string              `json:"display_name"`
	LastUsedAt                     string              `json:"last_used_at"`
	Owner                          User                `json:"owner"`
	Repository                     Repository          `json:"repository"`
	State                          string              `json:"state"`
	GitStatus                      CodespaceGitStatus  `json:"git_status"`
	Connection                     CodespaceConnection `json:"connection"`
	Machine                        CodespaceMachine    `json:"machine"`
	VSCSTarget                     string              `json:"vscs_target"`
	PendingOperation               bool                `json:"pending_operation"`
	PendingOperationDisabledReason string              `json:"pending_operation_disabled_reason"`
<<<<<<< HEAD
	WebUrl                         string              `json:"web_url"`
=======
	IdleTimeoutNotice              string              `json:"idle_timeout_notice"`
>>>>>>> 8dbd0721
}

type CodespaceGitStatus struct {
	Ahead                int    `json:"ahead"`
	Behind               int    `json:"behind"`
	Ref                  string `json:"ref"`
	HasUnpushedChanges   bool   `json:"has_unpushed_changes"`
	HasUncommitedChanges bool   `json:"has_uncommited_changes"`
}

type CodespaceMachine struct {
	Name            string `json:"name"`
	DisplayName     string `json:"display_name"`
	OperatingSystem string `json:"operating_system"`
	StorageInBytes  int    `json:"storage_in_bytes"`
	MemoryInBytes   int    `json:"memory_in_bytes"`
	CPUCount        int    `json:"cpus"`
}

const (
	// CodespaceStateAvailable is the state for a running codespace environment.
	CodespaceStateAvailable = "Available"
	// CodespaceStateShutdown is the state for a shutdown codespace environment.
	CodespaceStateShutdown = "Shutdown"
	// CodespaceStateStarting is the state for a starting codespace environment.
	CodespaceStateStarting = "Starting"
)

type CodespaceConnection struct {
	SessionID      string   `json:"sessionId"`
	SessionToken   string   `json:"sessionToken"`
	RelayEndpoint  string   `json:"relayEndpoint"`
	RelaySAS       string   `json:"relaySas"`
	HostPublicKeys []string `json:"hostPublicKeys"`
}

// CodespaceFields is the list of exportable fields for a codespace.
var CodespaceFields = []string{
	"displayName",
	"name",
	"owner",
	"repository",
	"state",
	"gitStatus",
	"createdAt",
	"lastUsedAt",
	"machineName",
	"vscsTarget",
}

func (c *Codespace) ExportData(fields []string) map[string]interface{} {
	v := reflect.ValueOf(c).Elem()
	data := map[string]interface{}{}

	for _, f := range fields {
		switch f {
		case "owner":
			data[f] = c.Owner.Login
		case "repository":
			data[f] = c.Repository.FullName
		case "machineName":
			data[f] = c.Machine.Name
		case "gitStatus":
			data[f] = map[string]interface{}{
				"ref":                  c.GitStatus.Ref,
				"hasUnpushedChanges":   c.GitStatus.HasUnpushedChanges,
				"hasUncommitedChanges": c.GitStatus.HasUncommitedChanges,
			}
		case "vscsTarget":
			if c.VSCSTarget != "" && c.VSCSTarget != VSCSTargetProduction {
				data[f] = c.VSCSTarget
			}
		default:
			sf := v.FieldByNameFunc(func(s string) bool {
				return strings.EqualFold(f, s)
			})
			data[f] = sf.Interface()
		}
	}

	return data
}

// ListCodespaces returns a list of codespaces for the user. Pass a negative limit to request all pages from
// the API until all codespaces have been fetched.
func (a *API) ListCodespaces(ctx context.Context, limit int) (codespaces []*Codespace, err error) {
	perPage := 100
	if limit > 0 && limit < 100 {
		perPage = limit
	}

	listURL := fmt.Sprintf("%s/user/codespaces?per_page=%d", a.githubAPI, perPage)
	for {
		req, err := http.NewRequest(http.MethodGet, listURL, nil)
		if err != nil {
			return nil, fmt.Errorf("error creating request: %w", err)
		}
		a.setHeaders(req)

		resp, err := a.do(ctx, req, "/user/codespaces")
		if err != nil {
			return nil, fmt.Errorf("error making request: %w", err)
		}
		defer resp.Body.Close()

		if resp.StatusCode != http.StatusOK {
			return nil, api.HandleHTTPError(resp)
		}

		var response struct {
			Codespaces []*Codespace `json:"codespaces"`
		}

		dec := json.NewDecoder(resp.Body)
		if err := dec.Decode(&response); err != nil {
			return nil, fmt.Errorf("error unmarshaling response: %w", err)
		}

		nextURL := findNextPage(resp.Header.Get("Link"))
		codespaces = append(codespaces, response.Codespaces...)

		if nextURL == "" || (limit > 0 && len(codespaces) >= limit) {
			break
		}

		if newPerPage := limit - len(codespaces); limit > 0 && newPerPage < 100 {
			u, _ := url.Parse(nextURL)
			q := u.Query()
			q.Set("per_page", strconv.Itoa(newPerPage))
			u.RawQuery = q.Encode()
			listURL = u.String()
		} else {
			listURL = nextURL
		}
	}

	return codespaces, nil
}

var linkRE = regexp.MustCompile(`<([^>]+)>;\s*rel="([^"]+)"`)

func findNextPage(linkValue string) string {
	for _, m := range linkRE.FindAllStringSubmatch(linkValue, -1) {
		if len(m) > 2 && m[2] == "next" {
			return m[1]
		}
	}
	return ""
}

// GetCodespace returns the user codespace based on the provided name.
// If the codespace is not found, an error is returned.
// If includeConnection is true, it will return the connection information for the codespace.
func (a *API) GetCodespace(ctx context.Context, codespaceName string, includeConnection bool) (*Codespace, error) {
	resp, err := a.withRetry(func() (*http.Response, error) {
		req, err := http.NewRequest(
			http.MethodGet,
			a.githubAPI+"/user/codespaces/"+codespaceName,
			nil,
		)
		if err != nil {
			return nil, fmt.Errorf("error creating request: %w", err)
		}
		if includeConnection {
			q := req.URL.Query()
			q.Add("internal", "true")
			q.Add("refresh", "true")
			req.URL.RawQuery = q.Encode()
		}
		a.setHeaders(req)
		return a.do(ctx, req, "/user/codespaces/*")
	})
	if err != nil {
		return nil, fmt.Errorf("error making request: %w", err)
	}
	defer resp.Body.Close()

	if resp.StatusCode != http.StatusOK {
		return nil, api.HandleHTTPError(resp)
	}

	b, err := ioutil.ReadAll(resp.Body)
	if err != nil {
		return nil, fmt.Errorf("error reading response body: %w", err)
	}

	var response Codespace
	if err := json.Unmarshal(b, &response); err != nil {
		return nil, fmt.Errorf("error unmarshaling response: %w", err)
	}

	return &response, nil
}

// StartCodespace starts a codespace for the user.
// If the codespace is already running, the returned error from the API is ignored.
func (a *API) StartCodespace(ctx context.Context, codespaceName string) error {
	resp, err := a.withRetry(func() (*http.Response, error) {
		req, err := http.NewRequest(
			http.MethodPost,
			a.githubAPI+"/user/codespaces/"+codespaceName+"/start",
			nil,
		)
		if err != nil {
			return nil, fmt.Errorf("error creating request: %w", err)
		}
		a.setHeaders(req)
		return a.do(ctx, req, "/user/codespaces/*/start")
	})
	if err != nil {
		return fmt.Errorf("error making request: %w", err)
	}
	defer resp.Body.Close()

	if resp.StatusCode != http.StatusOK {
		if resp.StatusCode == http.StatusConflict {
			// 409 means the codespace is already running which we can safely ignore
			return nil
		}
		return api.HandleHTTPError(resp)
	}

	return nil
}

func (a *API) StopCodespace(ctx context.Context, codespaceName string) error {
	req, err := http.NewRequest(
		http.MethodPost,
		a.githubAPI+"/user/codespaces/"+codespaceName+"/stop",
		nil,
	)
	if err != nil {
		return fmt.Errorf("error creating request: %w", err)
	}

	a.setHeaders(req)
	resp, err := a.do(ctx, req, "/user/codespaces/*/stop")
	if err != nil {
		return fmt.Errorf("error making request: %w", err)
	}
	defer resp.Body.Close()

	if resp.StatusCode != http.StatusOK {
		return api.HandleHTTPError(resp)
	}

	return nil
}

type Machine struct {
	Name                 string `json:"name"`
	DisplayName          string `json:"display_name"`
	PrebuildAvailability string `json:"prebuild_availability"`
}

// GetCodespacesMachines returns the codespaces machines for the given repo, branch and location.
func (a *API) GetCodespacesMachines(ctx context.Context, repoID int, branch, location string) ([]*Machine, error) {
	reqURL := fmt.Sprintf("%s/repositories/%d/codespaces/machines", a.githubAPI, repoID)
	req, err := http.NewRequest(http.MethodGet, reqURL, nil)
	if err != nil {
		return nil, fmt.Errorf("error creating request: %w", err)
	}

	q := req.URL.Query()
	q.Add("location", location)
	q.Add("ref", branch)
	req.URL.RawQuery = q.Encode()

	a.setHeaders(req)
	resp, err := a.do(ctx, req, "/repositories/*/codespaces/machines")
	if err != nil {
		return nil, fmt.Errorf("error making request: %w", err)
	}
	defer resp.Body.Close()

	if resp.StatusCode != http.StatusOK {
		return nil, api.HandleHTTPError(resp)
	}

	b, err := ioutil.ReadAll(resp.Body)
	if err != nil {
		return nil, fmt.Errorf("error reading response body: %w", err)
	}

	var response struct {
		Machines []*Machine `json:"machines"`
	}
	if err := json.Unmarshal(b, &response); err != nil {
		return nil, fmt.Errorf("error unmarshaling response: %w", err)
	}

	return response.Machines, nil
}

// RepoSearchParameters are the optional parameters for searching for repositories.
type RepoSearchParameters struct {
	// The maximum number of repos to return. At most 100 repos are returned even if this value is greater than 100.
	MaxRepos int
	// The sort order for returned repos. Possible values are 'stars', 'forks', 'help-wanted-issues', or 'updated'. If empty the API's default ordering is used.
	Sort string
}

// GetCodespaceRepoSuggestions searches for and returns repo names based on the provided search text.
func (a *API) GetCodespaceRepoSuggestions(ctx context.Context, partialSearch string, parameters RepoSearchParameters) ([]string, error) {
	reqURL := fmt.Sprintf("%s/search/repositories", a.githubAPI)
	req, err := http.NewRequest(http.MethodGet, reqURL, nil)
	if err != nil {
		return nil, fmt.Errorf("error creating request: %w", err)
	}

	parts := strings.SplitN(partialSearch, "/", 2)

	var nameSearch string
	if len(parts) == 2 {
		user := parts[0]
		repo := parts[1]
		nameSearch = fmt.Sprintf("%s user:%s", repo, user)
	} else {
		/*
		 * This results in searching for the text within the owner or the name. It's possible to
		 * do an owner search and then look up some repos for those owners, but that adds a
		 * good amount of latency to the fetch which slows down showing the suggestions.
		 */
		nameSearch = partialSearch
	}

	queryStr := fmt.Sprintf("%s in:name", nameSearch)

	q := req.URL.Query()
	q.Add("q", queryStr)

	if len(parameters.Sort) > 0 {
		q.Add("sort", parameters.Sort)
	}

	if parameters.MaxRepos > 0 {
		q.Add("per_page", strconv.Itoa(parameters.MaxRepos))
	}

	req.URL.RawQuery = q.Encode()

	a.setHeaders(req)
	resp, err := a.do(ctx, req, "/search/repositories/*")
	if err != nil {
		return nil, fmt.Errorf("error searching repositories: %w", err)
	}
	defer resp.Body.Close()

	if resp.StatusCode != http.StatusOK {
		return nil, api.HandleHTTPError(resp)
	}

	b, err := io.ReadAll(resp.Body)
	if err != nil {
		return nil, fmt.Errorf("error reading response body: %w", err)
	}

	var response struct {
		Items []*Repository `json:"items"`
	}
	if err := json.Unmarshal(b, &response); err != nil {
		return nil, fmt.Errorf("error unmarshaling response: %w", err)
	}

	repoNames := make([]string, len(response.Items))
	for i, repo := range response.Items {
		repoNames[i] = repo.FullName
	}

	return repoNames, nil
}

// CreateCodespaceParams are the required parameters for provisioning a Codespace.
type CreateCodespaceParams struct {
	RepositoryID       int
	IdleTimeoutMinutes int
	Branch             string
	Machine            string
	Location           string
	VSCSTarget         string
	VSCSTargetURL      string
	PermissionsOptOut  bool
}

// CreateCodespace creates a codespace with the given parameters and returns a non-nil error if it
// fails to create.
func (a *API) CreateCodespace(ctx context.Context, params *CreateCodespaceParams) (*Codespace, error) {
	codespace, err := a.startCreate(ctx, params)
	if err != errProvisioningInProgress {
		return codespace, err
	}

	// errProvisioningInProgress indicates that codespace creation did not complete
	// within the GitHub API RPC time limit (10s), so it continues asynchronously.
	// We must poll the server to discover the outcome.
	ctx, cancel := context.WithTimeout(ctx, 2*time.Minute)
	defer cancel()

	ticker := time.NewTicker(1 * time.Second)
	defer ticker.Stop()

	for {
		select {
		case <-ctx.Done():
			return nil, ctx.Err()
		case <-ticker.C:
			codespace, err = a.GetCodespace(ctx, codespace.Name, false)
			if err != nil {
				return nil, fmt.Errorf("failed to get codespace: %w", err)
			}

			// we continue to poll until the codespace shows as provisioned
			if codespace.State != CodespaceStateAvailable {
				continue
			}

			return codespace, nil
		}
	}
}

type startCreateRequest struct {
	RepositoryID       int    `json:"repository_id"`
	IdleTimeoutMinutes int    `json:"idle_timeout_minutes,omitempty"`
	Ref                string `json:"ref"`
	Location           string `json:"location"`
	Machine            string `json:"machine"`
	VSCSTarget         string `json:"vscs_target,omitempty"`
	VSCSTargetURL      string `json:"vscs_target_url,omitempty"`
	PermissionsOptOut  bool   `json:"multi_repo_permissions_opt_out"`
}

var errProvisioningInProgress = errors.New("provisioning in progress")

type AcceptPermissionsRequiredError struct {
	Message             string `json:"message"`
	AllowPermissionsURL string `json:"allow_permissions_url"`
}

func (e AcceptPermissionsRequiredError) Error() string {
	return e.Message
}

// startCreate starts the creation of a codespace.
// It may return success or an error, or errProvisioningInProgress indicating that the operation
// did not complete before the GitHub API's time limit for RPCs (10s), in which case the caller
// must poll the server to learn the outcome.
func (a *API) startCreate(ctx context.Context, params *CreateCodespaceParams) (*Codespace, error) {
	if params == nil {
		return nil, errors.New("startCreate missing parameters")
	}

	requestBody, err := json.Marshal(startCreateRequest{
		RepositoryID:       params.RepositoryID,
		IdleTimeoutMinutes: params.IdleTimeoutMinutes,
		Ref:                params.Branch,
		Location:           params.Location,
		Machine:            params.Machine,
		VSCSTarget:         params.VSCSTarget,
		VSCSTargetURL:      params.VSCSTargetURL,
		PermissionsOptOut:  params.PermissionsOptOut,
	})

	if err != nil {
		return nil, fmt.Errorf("error marshaling request: %w", err)
	}

	req, err := http.NewRequest(http.MethodPost, a.githubAPI+"/user/codespaces", bytes.NewBuffer(requestBody))
	if err != nil {
		return nil, fmt.Errorf("error creating request: %w", err)
	}

	a.setHeaders(req)
	resp, err := a.do(ctx, req, "/user/codespaces")
	if err != nil {
		return nil, fmt.Errorf("error making request: %w", err)
	}
	defer resp.Body.Close()

	if resp.StatusCode == http.StatusAccepted {
		return nil, errProvisioningInProgress // RPC finished before result of creation known
	} else if resp.StatusCode == http.StatusUnauthorized {
		var (
			ue       AcceptPermissionsRequiredError
			bodyCopy = &bytes.Buffer{}
			r        = io.TeeReader(resp.Body, bodyCopy)
		)

		b, err := ioutil.ReadAll(r)
		if err != nil {
			return nil, fmt.Errorf("error reading response body: %w", err)
		}
		if err := json.Unmarshal(b, &ue); err != nil {
			return nil, fmt.Errorf("error unmarshaling response: %w", err)
		}

		if ue.AllowPermissionsURL != "" {
			return nil, ue
		}

		resp.Body = ioutil.NopCloser(bodyCopy)

		return nil, api.HandleHTTPError(resp)

	} else if resp.StatusCode != http.StatusOK && resp.StatusCode != http.StatusCreated {
		return nil, api.HandleHTTPError(resp)
	}

	b, err := ioutil.ReadAll(resp.Body)
	if err != nil {
		return nil, fmt.Errorf("error reading response body: %w", err)
	}

	var response Codespace
	if err := json.Unmarshal(b, &response); err != nil {
		return nil, fmt.Errorf("error unmarshaling response: %w", err)
	}

	return &response, nil
}

// DeleteCodespace deletes the given codespace.
func (a *API) DeleteCodespace(ctx context.Context, codespaceName string) error {
	req, err := http.NewRequest(http.MethodDelete, a.githubAPI+"/user/codespaces/"+codespaceName, nil)
	if err != nil {
		return fmt.Errorf("error creating request: %w", err)
	}

	a.setHeaders(req)
	resp, err := a.do(ctx, req, "/user/codespaces/*")
	if err != nil {
		return fmt.Errorf("error making request: %w", err)
	}
	defer resp.Body.Close()

	if resp.StatusCode != http.StatusOK && resp.StatusCode != http.StatusAccepted {
		return api.HandleHTTPError(resp)
	}

	return nil
}

type EditCodespaceParams struct {
	DisplayName        string `json:"display_name,omitempty"`
	IdleTimeoutMinutes int    `json:"idle_timeout_minutes,omitempty"`
	Machine            string `json:"machine,omitempty"`
}

func (a *API) EditCodespace(ctx context.Context, codespaceName string, params *EditCodespaceParams) (*Codespace, error) {
	requestBody, err := json.Marshal(params)

	if err != nil {
		return nil, fmt.Errorf("error marshaling request: %w", err)
	}

	req, err := http.NewRequest(http.MethodPatch, a.githubAPI+"/user/codespaces/"+codespaceName, bytes.NewBuffer(requestBody))
	if err != nil {
		return nil, fmt.Errorf("error creating request: %w", err)
	}

	a.setHeaders(req)
	resp, err := a.do(ctx, req, "/user/codespaces")
	if err != nil {
		return nil, fmt.Errorf("error making request: %w", err)
	}
	defer resp.Body.Close()

	if resp.StatusCode != http.StatusOK {
		// 422 (unprocessable entity) is likely caused by the codespace having a
		// pending op, so we'll fetch the codespace to see if that's the case
		// and return a more understandable error message.
		if resp.StatusCode == http.StatusUnprocessableEntity {
			pendingOp, reason, err := a.checkForPendingOperation(ctx, codespaceName)
			// If there's an error or there's not a pending op, we want to let
			// this fall through to the normal api.HandleHTTPError flow
			if err == nil && pendingOp {
				return nil, fmt.Errorf(
					"codespace is disabled while it has a pending operation: %s",
					reason,
				)
			}
		}
		return nil, api.HandleHTTPError(resp)
	}

	b, err := ioutil.ReadAll(resp.Body)
	if err != nil {
		return nil, fmt.Errorf("error reading response body: %w", err)
	}

	var response Codespace
	if err := json.Unmarshal(b, &response); err != nil {
		return nil, fmt.Errorf("error unmarshaling response: %w", err)
	}

	return &response, nil
}

func (a *API) checkForPendingOperation(ctx context.Context, codespaceName string) (bool, string, error) {
	codespace, err := a.GetCodespace(ctx, codespaceName, false)
	if err != nil {
		return false, "", err
	}
	return codespace.PendingOperation, codespace.PendingOperationDisabledReason, nil
}

type getCodespaceRepositoryContentsResponse struct {
	Content string `json:"content"`
}

func (a *API) GetCodespaceRepositoryContents(ctx context.Context, codespace *Codespace, path string) ([]byte, error) {
	req, err := http.NewRequest(http.MethodGet, a.githubAPI+"/repos/"+codespace.Repository.FullName+"/contents/"+path, nil)
	if err != nil {
		return nil, fmt.Errorf("error creating request: %w", err)
	}

	q := req.URL.Query()
	q.Add("ref", codespace.GitStatus.Ref)
	req.URL.RawQuery = q.Encode()

	a.setHeaders(req)
	resp, err := a.do(ctx, req, "/repos/*/contents/*")
	if err != nil {
		return nil, fmt.Errorf("error making request: %w", err)
	}
	defer resp.Body.Close()

	if resp.StatusCode == http.StatusNotFound {
		return nil, nil
	} else if resp.StatusCode != http.StatusOK {
		return nil, api.HandleHTTPError(resp)
	}

	b, err := ioutil.ReadAll(resp.Body)
	if err != nil {
		return nil, fmt.Errorf("error reading response body: %w", err)
	}

	var response getCodespaceRepositoryContentsResponse
	if err := json.Unmarshal(b, &response); err != nil {
		return nil, fmt.Errorf("error unmarshaling response: %w", err)
	}

	decoded, err := base64.StdEncoding.DecodeString(response.Content)
	if err != nil {
		return nil, fmt.Errorf("error decoding content: %w", err)
	}

	return decoded, nil
}

// AuthorizedKeys returns the public keys (in ~/.ssh/authorized_keys
// format) registered by the specified GitHub user.
func (a *API) AuthorizedKeys(ctx context.Context, user string) ([]byte, error) {
	url := fmt.Sprintf("%s/%s.keys", a.githubServer, user)
	req, err := http.NewRequest(http.MethodGet, url, nil)
	if err != nil {
		return nil, err
	}
	resp, err := a.do(ctx, req, "/user.keys")
	if err != nil {
		return nil, err
	}
	defer resp.Body.Close()

	if resp.StatusCode != http.StatusOK {
		return nil, fmt.Errorf("server returned %s", resp.Status)
	}

	b, err := ioutil.ReadAll(resp.Body)
	if err != nil {
		return nil, fmt.Errorf("error reading response body: %w", err)
	}
	return b, nil
}

// do executes the given request and returns the response. It creates an
// opentracing span to track the length of the request.
func (a *API) do(ctx context.Context, req *http.Request, spanName string) (*http.Response, error) {
	// TODO(adonovan): use NewRequestWithContext(ctx) and drop ctx parameter.
	span, ctx := opentracing.StartSpanFromContext(ctx, spanName)
	defer span.Finish()
	req = req.WithContext(ctx)
	return a.client.Do(req)
}

// setHeaders sets the required headers for the API.
func (a *API) setHeaders(req *http.Request) {
	req.Header.Set("Accept", "application/vnd.github.v3+json")
}

// withRetry takes a generic function that sends an http request and retries
// only when the returned response has a >=500 status code.
func (a *API) withRetry(f func() (*http.Response, error)) (resp *http.Response, err error) {
	for i := 0; i < 5; i++ {
		resp, err = f()
		if err != nil {
			return nil, err
		}
		if resp.StatusCode < 500 {
			break
		}
		time.Sleep(a.retryBackoff * (time.Duration(i) + 1))
	}
	return resp, err
}<|MERGE_RESOLUTION|>--- conflicted
+++ resolved
@@ -183,11 +183,8 @@
 	VSCSTarget                     string              `json:"vscs_target"`
 	PendingOperation               bool                `json:"pending_operation"`
 	PendingOperationDisabledReason string              `json:"pending_operation_disabled_reason"`
-<<<<<<< HEAD
 	WebUrl                         string              `json:"web_url"`
-=======
 	IdleTimeoutNotice              string              `json:"idle_timeout_notice"`
->>>>>>> 8dbd0721
 }
 
 type CodespaceGitStatus struct {
