package codespaces

import (
	"context"
	"errors"
	"fmt"
	"time"

	"github.com/AlecAivazis/survey/v2"
	"github.com/github/ghcs/api"
	"github.com/github/go-liveshare"
)

var (
	ErrNoCodespaces = errors.New("You have no codespaces.")
)

func ChooseCodespace(ctx context.Context, apiClient *api.API, user *api.User) (*api.Codespace, error) {
	codespaces, err := apiClient.ListCodespaces(ctx, user)
	if err != nil {
		return nil, fmt.Errorf("error getting codespaces: %v", err)
	}

	if len(codespaces) == 0 {
		return nil, ErrNoCodespaces
	}

	codespaces.SortByCreatedAt()

	codespacesByName := make(map[string]*api.Codespace)
	codespacesNames := make([]string, 0, len(codespaces))
	for _, codespace := range codespaces {
		codespacesByName[codespace.Name] = codespace
		codespacesNames = append(codespacesNames, codespace.Name)
	}

	sshSurvey := []*survey.Question{
		{
			Name: "codespace",
			Prompt: &survey.Select{
				Message: "Choose Codespace:",
				Options: codespacesNames,
				Default: codespacesNames[0],
			},
			Validate: survey.Required,
		},
	}

	answers := struct {
		Codespace string
	}{}
	if err := survey.Ask(sshSurvey, &answers); err != nil {
		return nil, fmt.Errorf("error getting answers: %v", err)
	}

	codespace := codespacesByName[answers.Codespace]
	return codespace, nil
}

<<<<<<< HEAD
func ConnectToLiveshare(ctx context.Context, apiClient *api.API, userLogin, token string, codespace *api.Codespace) (client *liveshare.Client, err error) {
	var startedCodespace bool
	if codespace.Environment.State != api.CodespaceEnvironmentStateAvailable {
		startedCodespace = true
		fmt.Print("Starting your codespace...") // TODO(josebalius): better way of notifying of events
=======
type logger interface {
	Print(v ...interface{}) (int, error)
	Println(v ...interface{}) (int, error)
}

func ConnectToLiveshare(ctx context.Context, log logger, apiClient *api.API, token string, codespace *api.Codespace) (client *liveshare.Client, err error) {
	if codespace.Environment.State != api.CodespaceEnvironmentStateAvailable {
		log.Println("Starting your codespace...")
>>>>>>> 9cb82007
		if err := apiClient.StartCodespace(ctx, token, codespace); err != nil {
			return nil, fmt.Errorf("error starting codespace: %v", err)
		}
	}

	retries := 0
	for codespace.Environment.Connection.SessionID == "" || codespace.Environment.State != api.CodespaceEnvironmentStateAvailable {
		if retries > 1 {
			if retries%2 == 0 {
				log.Print(".")
			}

			time.Sleep(1 * time.Second)
		}

		if retries == 30 {
			return nil, errors.New("timed out while waiting for the codespace to start")
		}

		codespace, err = apiClient.GetCodespace(ctx, token, userLogin, codespace.Name)
		if err != nil {
			return nil, fmt.Errorf("error getting codespace: %v", err)
		}

		retries += 1
	}

<<<<<<< HEAD
	if startedCodespace {
		fmt.Print("\n")
	}
	fmt.Println("Connecting to your codespace...")
=======
	if retries >= 2 {
		log.Print("\n")
	}

	log.Println("Connecting to your codespace...")
>>>>>>> 9cb82007

	lsclient, err := liveshare.NewClient(
		liveshare.WithConnection(liveshare.Connection{
			SessionID:     codespace.Environment.Connection.SessionID,
			SessionToken:  codespace.Environment.Connection.SessionToken,
			RelaySAS:      codespace.Environment.Connection.RelaySAS,
			RelayEndpoint: codespace.Environment.Connection.RelayEndpoint,
		}),
	)
	if err != nil {
		return nil, fmt.Errorf("error creating live share: %v", err)
	}

	if err := lsclient.Join(ctx); err != nil {
		return nil, fmt.Errorf("error joining liveshare client: %v", err)
	}

	return lsclient, nil
}

func GetOrChooseCodespace(ctx context.Context, apiClient *api.API, user *api.User, codespaceName string) (codespace *api.Codespace, token string, err error) {
	if codespaceName == "" {
		codespace, err = ChooseCodespace(ctx, apiClient, user)
		if err != nil {
			if err == ErrNoCodespaces {
				return nil, "", err
			}
			return nil, "", fmt.Errorf("choosing codespace: %v", err)
		}
		codespaceName = codespace.Name

		token, err = apiClient.GetCodespaceToken(ctx, user.Login, codespaceName)
		if err != nil {
			return nil, "", fmt.Errorf("getting codespace token: %v", err)
		}
	} else {
		token, err = apiClient.GetCodespaceToken(ctx, user.Login, codespaceName)
		if err != nil {
			return nil, "", fmt.Errorf("getting codespace token for given codespace: %v", err)
		}

		codespace, err = apiClient.GetCodespace(ctx, token, user.Login, codespaceName)
		if err != nil {
			return nil, "", fmt.Errorf("getting full codespace details: %v", err)
		}
	}

	return codespace, token, nil
}<|MERGE_RESOLUTION|>--- conflicted
+++ resolved
@@ -57,22 +57,16 @@
 	return codespace, nil
 }
 
-<<<<<<< HEAD
-func ConnectToLiveshare(ctx context.Context, apiClient *api.API, userLogin, token string, codespace *api.Codespace) (client *liveshare.Client, err error) {
-	var startedCodespace bool
-	if codespace.Environment.State != api.CodespaceEnvironmentStateAvailable {
-		startedCodespace = true
-		fmt.Print("Starting your codespace...") // TODO(josebalius): better way of notifying of events
-=======
 type logger interface {
 	Print(v ...interface{}) (int, error)
 	Println(v ...interface{}) (int, error)
 }
 
-func ConnectToLiveshare(ctx context.Context, log logger, apiClient *api.API, token string, codespace *api.Codespace) (client *liveshare.Client, err error) {
+func ConnectToLiveshare(ctx context.Context, log logger, apiClient *api.API, userLogin, token string, codespace *api.Codespace) (client *liveshare.Client, err error) {
+	var startedCodespace bool
 	if codespace.Environment.State != api.CodespaceEnvironmentStateAvailable {
+		startedCodespace = true
 		log.Println("Starting your codespace...")
->>>>>>> 9cb82007
 		if err := apiClient.StartCodespace(ctx, token, codespace); err != nil {
 			return nil, fmt.Errorf("error starting codespace: %v", err)
 		}
@@ -100,18 +94,10 @@
 		retries += 1
 	}
 
-<<<<<<< HEAD
 	if startedCodespace {
 		fmt.Print("\n")
 	}
-	fmt.Println("Connecting to your codespace...")
-=======
-	if retries >= 2 {
-		log.Print("\n")
-	}
-
 	log.Println("Connecting to your codespace...")
->>>>>>> 9cb82007
 
 	lsclient, err := liveshare.NewClient(
 		liveshare.WithConnection(liveshare.Connection{
