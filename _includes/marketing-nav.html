<div class="bg-white
{% if page.url != "/" %}
  border-bottom
{% endif %}
">
  <header>
    <nav class="d-flex flex-content-center flex-justify-between  mx-auto px-3
    {% if page.url == "/" %}
      container-xl px-md-4
    {% endif %}
    {% if page.url != "/" %}
      px-md-6
    {% endif %}
    ">
      <a class="d-flex mr-4 text-gray-dark flex-items-center h4-mktg no-underline" href="/" aria-label="Homepage" data-ga-click="CLI (invertocat), click, text:Nav_CLI">
        {% octicon mark-github height:32 class:"text-gray-dark mr-2" aria-label:github-logo %}
        CLI
      </a>

      <div class="d-flex flex-auto flex-items-center flex-justify-end">
<<<<<<< HEAD
        <a href="{{ "/manual" | relative_url }}" class="d-inline-block h5-mktg text-normal link-gray-dark py-4 mr-4 no-underline">Manual</a>
        <a href="{{ site.github.latest_release.html_url }}" class="d-inline-block h5-mktg text-normal link-gray-dark py-4 mr-4 no-underline">Release notes</a>
=======
        <a href="{{ "/manual/gh" | relative_url }}" class="d-inline-block h5-mktg text-normal link-gray-dark py-4 mr-4 no-underline" data-ga-click="Manual, click, text:Nav_Manual">Manual</a>
        <a href="{{ site.github.latest_release.html_url }}" class="d-inline-block h5-mktg text-normal link-gray-dark py-4 mr-4 no-underline" data-ga-click="Release notes, click, text:Nav_Release_Notes">Release notes</a>
>>>>>>> 7866d4f3
      </div>
    </nav>
  </header>
</div><|MERGE_RESOLUTION|>--- conflicted
+++ resolved
@@ -18,13 +18,8 @@
       </a>
 
       <div class="d-flex flex-auto flex-items-center flex-justify-end">
-<<<<<<< HEAD
-        <a href="{{ "/manual" | relative_url }}" class="d-inline-block h5-mktg text-normal link-gray-dark py-4 mr-4 no-underline">Manual</a>
-        <a href="{{ site.github.latest_release.html_url }}" class="d-inline-block h5-mktg text-normal link-gray-dark py-4 mr-4 no-underline">Release notes</a>
-=======
-        <a href="{{ "/manual/gh" | relative_url }}" class="d-inline-block h5-mktg text-normal link-gray-dark py-4 mr-4 no-underline" data-ga-click="Manual, click, text:Nav_Manual">Manual</a>
+        <a href="{{ "/manual" | relative_url }}" class="d-inline-block h5-mktg text-normal link-gray-dark py-4 mr-4 no-underline" data-ga-click="Manual, click, text:Nav_Manual">Manual</a>
         <a href="{{ site.github.latest_release.html_url }}" class="d-inline-block h5-mktg text-normal link-gray-dark py-4 mr-4 no-underline" data-ga-click="Release notes, click, text:Nav_Release_Notes">Release notes</a>
->>>>>>> 7866d4f3
       </div>
     </nav>
   </header>
