--- conflicted
+++ resolved
@@ -276,7 +276,6 @@
 	return handleResponse(resp, data)
 }
 
-<<<<<<< HEAD
 func (c Client) RESTWithResponse(method string, p string, body io.Reader, data interface{}) (*http.Response, error) {
 	url := "https://api.github.com/" + p
 	req, err := http.NewRequest(method, url, body)
@@ -312,10 +311,10 @@
 	}
 
 	return resp, nil
-=======
+}
+
 func graphQLClient(h *http.Client, hostname string) *graphql.Client {
 	return graphql.NewClient(ghinstance.GraphQLEndpoint(hostname), h)
->>>>>>> 27c49279
 }
 
 // REST performs a REST request and parses the response.
