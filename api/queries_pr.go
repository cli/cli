package api

import (
	"context"
	"fmt"
	"net/http"
	"time"

	"github.com/cli/cli/v2/internal/ghrepo"
	"github.com/shurcooL/githubv4"
)

type PullRequestAndTotalCount struct {
	TotalCount   int
	PullRequests []PullRequest
	SearchCapped bool
}

type PullRequest struct {
<<<<<<< HEAD
	ID               string
	Number           int
	Title            string
	State            string
	Closed           bool
	URL              string
	BaseRefName      string
	HeadRefName      string
	HeadRefOid       string
	Body             string
	Mergeable        string
	Additions        int
	Deletions        int
	ChangedFiles     int
	MergeStateStatus string
	CreatedAt        time.Time
	UpdatedAt        time.Time
	ClosedAt         *time.Time
	MergedAt         *time.Time
=======
	ID                  string
	Number              int
	Title               string
	State               string
	Closed              bool
	URL                 string
	BaseRefName         string
	HeadRefName         string
	Body                string
	Mergeable           string
	Additions           int
	Deletions           int
	ChangedFiles        int
	MergeStateStatus    string
	IsInMergeQueue      bool
	IsMergeQueueEnabled bool // Indicates whether the pull request's base ref has a merge queue enabled.
	CreatedAt           time.Time
	UpdatedAt           time.Time
	ClosedAt            *time.Time
	MergedAt            *time.Time
>>>>>>> 4c237708

	MergeCommit          *Commit
	PotentialMergeCommit *Commit

	Files struct {
		Nodes []PullRequestFile
	}

	Author              Author
	MergedBy            *Author
	HeadRepositoryOwner Owner
	HeadRepository      *PRRepository
	IsCrossRepository   bool
	IsDraft             bool
	MaintainerCanModify bool

	BaseRef struct {
		BranchProtectionRule struct {
			RequiresStrictStatusChecks   bool
			RequiredApprovingReviewCount int
		}
	}

	ReviewDecision string

	Commits struct {
		TotalCount int
		Nodes      []PullRequestCommit
	}
	StatusCheckRollup struct {
		Nodes []struct {
			Commit struct {
				StatusCheckRollup struct {
					Contexts struct {
						Nodes    []CheckContext
						PageInfo struct {
							HasNextPage bool
							EndCursor   string
						}
					}
				}
			}
		}
	}

	Assignees      Assignees
	Labels         Labels
	ProjectCards   ProjectCards
	Milestone      *Milestone
	Comments       Comments
	ReactionGroups ReactionGroups
	Reviews        PullRequestReviews
	LatestReviews  PullRequestReviews
	ReviewRequests ReviewRequests
}

type CheckContext struct {
	TypeName    string    `json:"__typename"`
	Name        string    `json:"name"`
	Context     string    `json:"context,omitempty"`
	State       string    `json:"state,omitempty"`
	Status      string    `json:"status"`
	Conclusion  string    `json:"conclusion"`
	StartedAt   time.Time `json:"startedAt"`
	CompletedAt time.Time `json:"completedAt"`
	DetailsURL  string    `json:"detailsUrl"`
	TargetURL   string    `json:"targetUrl,omitempty"`
}

type PRRepository struct {
	ID   string `json:"id"`
	Name string `json:"name"`
}

// Commit loads just the commit SHA and nothing else
type Commit struct {
	OID string `json:"oid"`
}

type PullRequestCommit struct {
	Commit PullRequestCommitCommit
}

// PullRequestCommitCommit contains full information about a commit
type PullRequestCommitCommit struct {
	OID     string `json:"oid"`
	Authors struct {
		Nodes []struct {
			Name  string
			Email string
			User  GitHubUser
		}
	}
	MessageHeadline string
	MessageBody     string
	CommittedDate   time.Time
	AuthoredDate    time.Time
}

type PullRequestFile struct {
	Path      string `json:"path"`
	Additions int    `json:"additions"`
	Deletions int    `json:"deletions"`
}

type ReviewRequests struct {
	Nodes []struct {
		RequestedReviewer RequestedReviewer
	}
}

type RequestedReviewer struct {
	TypeName     string `json:"__typename"`
	Login        string `json:"login"`
	Name         string `json:"name"`
	Slug         string `json:"slug"`
	Organization struct {
		Login string `json:"login"`
	} `json:"organization"`
}

func (r RequestedReviewer) LoginOrSlug() string {
	if r.TypeName == teamTypeName {
		return fmt.Sprintf("%s/%s", r.Organization.Login, r.Slug)
	}
	return r.Login
}

const teamTypeName = "Team"

func (r ReviewRequests) Logins() []string {
	logins := make([]string, len(r.Nodes))
	for i, r := range r.Nodes {
		logins[i] = r.RequestedReviewer.LoginOrSlug()
	}
	return logins
}

func (pr PullRequest) HeadLabel() string {
	if pr.IsCrossRepository {
		return fmt.Sprintf("%s:%s", pr.HeadRepositoryOwner.Login, pr.HeadRefName)
	}
	return pr.HeadRefName
}

func (pr PullRequest) Link() string {
	return pr.URL
}

func (pr PullRequest) Identifier() string {
	return pr.ID
}

func (pr PullRequest) IsOpen() bool {
	return pr.State == "OPEN"
}

type PullRequestReviewStatus struct {
	ChangesRequested bool
	Approved         bool
	ReviewRequired   bool
}

func (pr *PullRequest) ReviewStatus() PullRequestReviewStatus {
	var status PullRequestReviewStatus
	switch pr.ReviewDecision {
	case "CHANGES_REQUESTED":
		status.ChangesRequested = true
	case "APPROVED":
		status.Approved = true
	case "REVIEW_REQUIRED":
		status.ReviewRequired = true
	}
	return status
}

type PullRequestChecksStatus struct {
	Pending int
	Failing int
	Passing int
	Total   int
}

func (pr *PullRequest) ChecksStatus() (summary PullRequestChecksStatus) {
	if len(pr.StatusCheckRollup.Nodes) == 0 {
		return
	}
	commit := pr.StatusCheckRollup.Nodes[0].Commit
	for _, c := range commit.StatusCheckRollup.Contexts.Nodes {
		state := c.State // StatusContext
		if state == "" {
			// CheckRun
			if c.Status == "COMPLETED" {
				state = c.Conclusion
			} else {
				state = c.Status
			}
		}
		switch state {
		case "SUCCESS", "NEUTRAL", "SKIPPED":
			summary.Passing++
		case "ERROR", "FAILURE", "CANCELLED", "TIMED_OUT", "ACTION_REQUIRED":
			summary.Failing++
		default: // "EXPECTED", "REQUESTED", "WAITING", "QUEUED", "PENDING", "IN_PROGRESS", "STALE"
			summary.Pending++
		}
		summary.Total++
	}
	return
}

func (pr *PullRequest) DisplayableReviews() PullRequestReviews {
	published := []PullRequestReview{}
	for _, prr := range pr.Reviews.Nodes {
		//Dont display pending reviews
		//Dont display commenting reviews without top level comment body
		if prr.State != "PENDING" && !(prr.State == "COMMENTED" && prr.Body == "") {
			published = append(published, prr)
		}
	}
	return PullRequestReviews{Nodes: published, TotalCount: len(published)}
}

// CreatePullRequest creates a pull request in a GitHub repository
func CreatePullRequest(client *Client, repo *Repository, params map[string]interface{}) (*PullRequest, error) {
	query := `
		mutation PullRequestCreate($input: CreatePullRequestInput!) {
			createPullRequest(input: $input) {
				pullRequest {
					id
					url
				}
			}
	}`

	inputParams := map[string]interface{}{
		"repositoryId": repo.ID,
	}
	for key, val := range params {
		switch key {
		case "title", "body", "draft", "baseRefName", "headRefName", "maintainerCanModify":
			inputParams[key] = val
		}
	}
	variables := map[string]interface{}{
		"input": inputParams,
	}

	result := struct {
		CreatePullRequest struct {
			PullRequest PullRequest
		}
	}{}

	err := client.GraphQL(repo.RepoHost(), query, variables, &result)
	if err != nil {
		return nil, err
	}
	pr := &result.CreatePullRequest.PullRequest

	// metadata parameters aren't currently available in `createPullRequest`,
	// but they are in `updatePullRequest`
	updateParams := make(map[string]interface{})
	for key, val := range params {
		switch key {
		case "assigneeIds", "labelIds", "projectIds", "milestoneId":
			if !isBlank(val) {
				updateParams[key] = val
			}
		}
	}
	if len(updateParams) > 0 {
		updateQuery := `
		mutation PullRequestCreateMetadata($input: UpdatePullRequestInput!) {
			updatePullRequest(input: $input) { clientMutationId }
		}`
		updateParams["pullRequestId"] = pr.ID
		variables := map[string]interface{}{
			"input": updateParams,
		}
		err := client.GraphQL(repo.RepoHost(), updateQuery, variables, &result)
		if err != nil {
			return pr, err
		}
	}

	// reviewers are requested in yet another additional mutation
	reviewParams := make(map[string]interface{})
	if ids, ok := params["userReviewerIds"]; ok && !isBlank(ids) {
		reviewParams["userIds"] = ids
	}
	if ids, ok := params["teamReviewerIds"]; ok && !isBlank(ids) {
		reviewParams["teamIds"] = ids
	}

	//TODO: How much work to extract this into own method and use for create and edit?
	if len(reviewParams) > 0 {
		reviewQuery := `
		mutation PullRequestCreateRequestReviews($input: RequestReviewsInput!) {
			requestReviews(input: $input) { clientMutationId }
		}`
		reviewParams["pullRequestId"] = pr.ID
		reviewParams["union"] = true
		variables := map[string]interface{}{
			"input": reviewParams,
		}
		err := client.GraphQL(repo.RepoHost(), reviewQuery, variables, &result)
		if err != nil {
			return pr, err
		}
	}

	return pr, nil
}

func UpdatePullRequestReviews(client *Client, repo ghrepo.Interface, params githubv4.RequestReviewsInput) error {
	var mutation struct {
		RequestReviews struct {
			PullRequest struct {
				ID string
			}
		} `graphql:"requestReviews(input: $input)"`
	}
	variables := map[string]interface{}{"input": params}
	gql := graphQLClient(client.http, repo.RepoHost())
	err := gql.MutateNamed(context.Background(), "PullRequestUpdateRequestReviews", &mutation, variables)
	return err
}

func isBlank(v interface{}) bool {
	switch vv := v.(type) {
	case string:
		return vv == ""
	case []string:
		return len(vv) == 0
	default:
		return true
	}
}

func PullRequestClose(httpClient *http.Client, repo ghrepo.Interface, prID string) error {
	var mutation struct {
		ClosePullRequest struct {
			PullRequest struct {
				ID githubv4.ID
			}
		} `graphql:"closePullRequest(input: $input)"`
	}

	variables := map[string]interface{}{
		"input": githubv4.ClosePullRequestInput{
			PullRequestID: prID,
		},
	}

	gql := graphQLClient(httpClient, repo.RepoHost())
	return gql.MutateNamed(context.Background(), "PullRequestClose", &mutation, variables)
}

func PullRequestReopen(httpClient *http.Client, repo ghrepo.Interface, prID string) error {
	var mutation struct {
		ReopenPullRequest struct {
			PullRequest struct {
				ID githubv4.ID
			}
		} `graphql:"reopenPullRequest(input: $input)"`
	}

	variables := map[string]interface{}{
		"input": githubv4.ReopenPullRequestInput{
			PullRequestID: prID,
		},
	}

	gql := graphQLClient(httpClient, repo.RepoHost())
	return gql.MutateNamed(context.Background(), "PullRequestReopen", &mutation, variables)
}

func PullRequestReady(client *Client, repo ghrepo.Interface, pr *PullRequest) error {
	var mutation struct {
		MarkPullRequestReadyForReview struct {
			PullRequest struct {
				ID githubv4.ID
			}
		} `graphql:"markPullRequestReadyForReview(input: $input)"`
	}

	variables := map[string]interface{}{
		"input": githubv4.MarkPullRequestReadyForReviewInput{
			PullRequestID: pr.ID,
		},
	}

	gql := graphQLClient(client.http, repo.RepoHost())
	return gql.MutateNamed(context.Background(), "PullRequestReadyForReview", &mutation, variables)
}

func BranchDeleteRemote(client *Client, repo ghrepo.Interface, branch string) error {
	path := fmt.Sprintf("repos/%s/%s/git/refs/heads/%s", repo.RepoOwner(), repo.RepoName(), branch)
	return client.REST(repo.RepoHost(), "DELETE", path, nil, nil)
}<|MERGE_RESOLUTION|>--- conflicted
+++ resolved
@@ -17,27 +17,6 @@
 }
 
 type PullRequest struct {
-<<<<<<< HEAD
-	ID               string
-	Number           int
-	Title            string
-	State            string
-	Closed           bool
-	URL              string
-	BaseRefName      string
-	HeadRefName      string
-	HeadRefOid       string
-	Body             string
-	Mergeable        string
-	Additions        int
-	Deletions        int
-	ChangedFiles     int
-	MergeStateStatus string
-	CreatedAt        time.Time
-	UpdatedAt        time.Time
-	ClosedAt         *time.Time
-	MergedAt         *time.Time
-=======
 	ID                  string
 	Number              int
 	Title               string
@@ -46,6 +25,7 @@
 	URL                 string
 	BaseRefName         string
 	HeadRefName         string
+	HeadRefOid          string
 	Body                string
 	Mergeable           string
 	Additions           int
@@ -58,7 +38,6 @@
 	UpdatedAt           time.Time
 	ClosedAt            *time.Time
 	MergedAt            *time.Time
->>>>>>> 4c237708
 
 	MergeCommit          *Commit
 	PotentialMergeCommit *Commit
