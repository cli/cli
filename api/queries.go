package api

import (
	"fmt"
	"time"
)

type PullRequestsPayload struct {
	ViewerCreated   []PullRequest
	ReviewRequested []PullRequest
	CurrentPR       *PullRequest
}

type PullRequest struct {
	Number      int
	Title       string
	State       string
	URL         string
	HeadRefName string
}

type Repo interface {
	RepoName() string
	RepoOwner() string
}

type IssuesPayload struct {
	Assigned  []Issue
	Mentioned []Issue
	Recent    []Issue
}

type Issue struct {
	Number int
	Title  string
<<<<<<< HEAD
	URL    string
=======
>>>>>>> a3d8f280
}

func Issues(client *Client, ghRepo Repo, currentUsername string) (*IssuesPayload, error) {
	type issues struct {
		Issues struct {
			Edges []struct {
				Node Issue
			}
		}
	}

	type response struct {
		Assigned  issues
		Mentioned issues
		Recent    issues
	}

	query := `
    fragment issue on Issue {
      number
      title
    }
    query($owner: String!, $repo: String!, $since: DateTime!, $viewer: String!, $per_page: Int = 10) {
      assigned: repository(owner: $owner, name: $repo) {
        issues(filterBy: {assignee: $viewer}, first: $per_page, orderBy: {field: CREATED_AT, direction: DESC}) {
          edges {
            node {
              ...issue
            }
          }
        }
      }
      mentioned: repository(owner: $owner, name: $repo) {
        issues(filterBy: {mentioned: $viewer}, first: $per_page, orderBy: {field: CREATED_AT, direction: DESC}) {
          edges {
            node {
              ...issue
            }
          }
        }
      }
      recent: repository(owner: $owner, name: $repo) {
        issues(filterBy: {since: $since}, first: $per_page, orderBy: {field: CREATED_AT, direction: DESC}) {
          edges {
            node {
              ...issue
            }
          }
        }
      }
    }
  `

	owner := ghRepo.RepoOwner()
	repo := ghRepo.RepoName()
	since := time.Now().UTC().Add(time.Hour * -24).Format("2006-01-02T15:04:05-0700")
	variables := map[string]interface{}{
		"owner":  owner,
		"repo":   repo,
		"viewer": currentUsername,
		"since":  since,
	}

	var resp response
	err := client.GraphQL(query, variables, &resp)
	if err != nil {
		return nil, err
	}

	var assigned []Issue
	for _, edge := range resp.Assigned.Issues.Edges {
		assigned = append(assigned, edge.Node)
	}

	var mentioned []Issue
	for _, edge := range resp.Mentioned.Issues.Edges {
		mentioned = append(mentioned, edge.Node)
	}

	var recent []Issue
	for _, edge := range resp.Recent.Issues.Edges {
		recent = append(recent, edge.Node)
	}

	payload := IssuesPayload{
		assigned,
		mentioned,
		recent,
	}

	return &payload, nil
}

func PullRequests(client *Client, ghRepo Repo, currentBranch, currentUsername string) (*PullRequestsPayload, error) {
	type edges struct {
		Edges []struct {
			Node PullRequest
		}
		PageInfo struct {
			HasNextPage bool
			EndCursor   string
		}
	}

	type response struct {
		Repository struct {
			PullRequests edges
		}
		ViewerCreated   edges
		ReviewRequested edges
	}

	query := `
    fragment pr on PullRequest {
      number
      title
      url
      headRefName
    }

    query($owner: String!, $repo: String!, $headRefName: String!, $viewerQuery: String!, $reviewerQuery: String!, $per_page: Int = 10) {
      repository(owner: $owner, name: $repo) {
        pullRequests(headRefName: $headRefName, states: OPEN, first: 1) {
          edges {
            node {
              ...pr
            }
          }
        }
      }
      viewerCreated: search(query: $viewerQuery, type: ISSUE, first: $per_page) {
        edges {
          node {
            ...pr
          }
        }
        pageInfo {
          hasNextPage
        }
      }
      reviewRequested: search(query: $reviewerQuery, type: ISSUE, first: $per_page) {
        edges {
          node {
            ...pr
          }
        }
        pageInfo {
          hasNextPage
        }
      }
    }
  `

	owner := ghRepo.RepoOwner()
	repo := ghRepo.RepoName()

	viewerQuery := fmt.Sprintf("repo:%s/%s state:open is:pr author:%s", owner, repo, currentUsername)
	reviewerQuery := fmt.Sprintf("repo:%s/%s state:open review-requested:%s", owner, repo, currentUsername)

	variables := map[string]interface{}{
		"viewerQuery":   viewerQuery,
		"reviewerQuery": reviewerQuery,
		"owner":         owner,
		"repo":          repo,
		"headRefName":   currentBranch,
	}

	var resp response
	err := client.GraphQL(query, variables, &resp)
	if err != nil {
		return nil, err
	}

	var viewerCreated []PullRequest
	for _, edge := range resp.ViewerCreated.Edges {
		viewerCreated = append(viewerCreated, edge.Node)
	}

	var reviewRequested []PullRequest
	for _, edge := range resp.ReviewRequested.Edges {
		reviewRequested = append(reviewRequested, edge.Node)
	}

	var currentPR *PullRequest
	for _, edge := range resp.Repository.PullRequests.Edges {
		currentPR = &edge.Node
	}

	payload := PullRequestsPayload{
		viewerCreated,
		reviewRequested,
		currentPR,
	}

	return &payload, nil
}

func PullRequestsForBranch(client *Client, ghRepo Repo, branch string) ([]PullRequest, error) {
	type response struct {
		Repository struct {
			PullRequests struct {
				Edges []struct {
					Node PullRequest
				}
			}
		}
	}

	query := `
    query($owner: String!, $repo: String!, $headRefName: String!) {
      repository(owner: $owner, name: $repo) {
        pullRequests(headRefName: $headRefName, states: OPEN, first: 1) {
          edges {
            node {
				number
				title
				url
            }
          }
        }
      }
    }`

	variables := map[string]interface{}{
		"owner":       ghRepo.RepoOwner(),
		"repo":        ghRepo.RepoName(),
		"headRefName": branch,
	}

	var resp response
	err := client.GraphQL(query, variables, &resp)
	if err != nil {
		return nil, err
	}

	prs := []PullRequest{}
	for _, edge := range resp.Repository.PullRequests.Edges {
		prs = append(prs, edge.Node)
	}

	return prs, nil
}

func PullRequestList(client *Client, vars map[string]interface{}, limit int) ([]PullRequest, error) {
	type response struct {
		Repository struct {
			PullRequests struct {
				Edges []struct {
					Node PullRequest
				}
				PageInfo struct {
					HasNextPage bool
					EndCursor   string
				}
			}
		}
	}

	query := `
    query(
		$owner: String!,
		$repo: String!,
		$limit: Int!,
		$endCursor: String,
		$baseBranch: String,
		$labels: [String!],
		$state: [PullRequestState!] = OPEN
	) {
      repository(owner: $owner, name: $repo) {
        pullRequests(
			states: $state,
			baseRefName: $baseBranch,
			labels: $labels,
			first: $limit,
			after: $endCursor,
			orderBy: {field: CREATED_AT, direction: DESC}
		) {
          edges {
            node {
				number
				title
				state
				url
				headRefName
            }
		  }
		  pageInfo {
			  hasNextPage
			  endCursor
		  }
        }
      }
    }`

	prs := []PullRequest{}
	pageLimit := min(limit, 100)
	variables := map[string]interface{}{}
	for name, val := range vars {
		variables[name] = val
	}

	for {
		variables["limit"] = pageLimit
		var data response
		err := client.GraphQL(query, variables, &data)
		if err != nil {
			return nil, err
		}
		prData := data.Repository.PullRequests

		for _, edge := range prData.Edges {
			prs = append(prs, edge.Node)
			if len(prs) == limit {
				goto done
			}
		}

		if prData.PageInfo.HasNextPage {
			variables["endCursor"] = prData.PageInfo.EndCursor
			pageLimit = min(pageLimit, limit-len(prs))
			continue
		}
	done:
		break
	}

	return prs, nil
}

func min(a, b int) int {
	if a < b {
		return a
	}
	return b
}<|MERGE_RESOLUTION|>--- conflicted
+++ resolved
@@ -33,10 +33,7 @@
 type Issue struct {
 	Number int
 	Title  string
-<<<<<<< HEAD
 	URL    string
-=======
->>>>>>> a3d8f280
 }
 
 func Issues(client *Client, ghRepo Repo, currentUsername string) (*IssuesPayload, error) {
