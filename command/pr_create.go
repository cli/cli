package command

import (
	"fmt"
	"net/url"
	"sort"
	"time"

	"github.com/github/gh-cli/api"
	"github.com/github/gh-cli/context"
	"github.com/github/gh-cli/git"
	"github.com/github/gh-cli/internal/ghrepo"
	"github.com/github/gh-cli/pkg/githubtemplate"
	"github.com/github/gh-cli/utils"
	"github.com/spf13/cobra"
)

func prCreate(cmd *cobra.Command, _ []string) error {
	ctx := contextForCommand(cmd)
	remotes, err := ctx.Remotes()
	if err != nil {
		return err
	}

	client, err := apiClientForContext(ctx)
	if err != nil {
		return errors.Wrap(err, "could not initialize API client")
	}

	baseRepoOverride, _ := cmd.Flags().GetString("repo")
	repoContext, err := resolveRemotesToRepos(remotes, client, baseRepoOverride)
	if err != nil {
<<<<<<< HEAD
		return fmt.Errorf("could not determine GitHub repo: %w", err)
=======
		return err
>>>>>>> 9d8d8665
	}

	baseRepo, err := repoContext.BaseRepo()
	if err != nil {
<<<<<<< HEAD
		return fmt.Errorf("could not determine current branch: %w", err)
=======
		return errors.Wrap(err, "could not determine the base repository")
>>>>>>> 9d8d8665
	}

	headBranch, err := ctx.Branch()
	if err != nil {
		return errors.Wrap(err, "could not determine the current branch")
	}

	baseBranch, err := cmd.Flags().GetString("base")
	if err != nil {
		return err
	}
	if baseBranch == "" {
		baseBranch = baseRepo.DefaultBranchRef.Name
	}

	didForkRepo := false
	var headRemote *context.Remote
	headRepo, err := repoContext.HeadRepo()
	if err != nil {
		if baseRepo.IsPrivate {
			return fmt.Errorf("cannot write to private repository '%s'", ghrepo.FullName(baseRepo))
		}
		headRepo, err = api.ForkRepo(client, baseRepo)
		if err != nil {
			return fmt.Errorf("error forking repo: %w", err)
		}
		didForkRepo = true
		// TODO: support non-HTTPS git remote URLs
		baseRepoURL := fmt.Sprintf("https://github.com/%s.git", ghrepo.FullName(baseRepo))
		headRepoURL := fmt.Sprintf("https://github.com/%s.git", ghrepo.FullName(headRepo))
		// TODO: figure out what to name the new git remote
		gitRemote, err := git.AddRemote("fork", baseRepoURL, headRepoURL)
		if err != nil {
			return fmt.Errorf("error adding remote: %w", err)
		}
		headRemote = &context.Remote{
			Remote: gitRemote,
			Owner:  headRepo.RepoOwner(),
			Repo:   headRepo.RepoName(),
		}
	}

	if headBranch == baseBranch && ghrepo.IsSame(baseRepo, headRepo) {
		return fmt.Errorf("must be on a branch named differently than %q", baseBranch)
	}

	if headRemote == nil {
		headRemote, err = repoContext.RemoteForRepo(headRepo)
		if err != nil {
			return errors.Wrap(err, "git remote not found for head repository")
		}
	}

	if ucc, err := git.UncommittedChangeCount(); err == nil && ucc > 0 {
		fmt.Fprintf(cmd.ErrOrStderr(), "Warning: %s\n", utils.Pluralize(ucc, "uncommitted change"))
	}
	pushTries := 0
	maxPushTries := 3
	for {
		// TODO: respect existing upstream configuration of the current branch
		if err := git.Push(headRemote.Name, fmt.Sprintf("HEAD:%s", headBranch)); err != nil {
			if didForkRepo && pushTries < maxPushTries {
				pushTries++
				// first wait 2 seconds after forking, then 4s, then 6s
				time.Sleep(time.Duration(2*pushTries) * time.Second)
				continue
			}
			return err
		}
		break
	}

	isWeb, err := cmd.Flags().GetBool("web")
	if err != nil {
		return fmt.Errorf("could not parse web: %q", err)
	}
	if isWeb {
		openURL := fmt.Sprintf(`https://github.com/%s/pull/%s`, ghrepo.FullName(headRepo), headBranch)
		fmt.Fprintf(cmd.ErrOrStderr(), "Opening %s in your browser.\n", openURL)
		return utils.OpenInBrowser(openURL)
	}

	headBranchLabel := headBranch
	if !ghrepo.IsSame(baseRepo, headRepo) {
		headBranchLabel = fmt.Sprintf("%s:%s", headRepo.RepoOwner(), headBranch)
	}
	fmt.Fprintf(colorableErr(cmd), "\nCreating pull request for %s into %s in %s\n\n",
		utils.Cyan(headBranchLabel),
		utils.Cyan(baseBranch),
		ghrepo.FullName(baseRepo))

	title, err := cmd.Flags().GetString("title")
	if err != nil {
		return fmt.Errorf("could not parse title: %w", err)
	}
	body, err := cmd.Flags().GetString("body")
	if err != nil {
		return fmt.Errorf("could not parse body: %w", err)
	}

	action := SubmitAction

	interactive := title == "" || body == ""

	if interactive {
		var templateFiles []string
		if rootDir, err := git.ToplevelDir(); err == nil {
			// TODO: figure out how to stub this in tests
			templateFiles = githubtemplate.Find(rootDir, "PULL_REQUEST_TEMPLATE")
		}

		tb, err := titleBodySurvey(cmd, title, body, templateFiles)
		if err != nil {
			return fmt.Errorf("could not collect title and/or body: %w", err)
		}

		action = tb.Action

		if action == CancelAction {
			fmt.Fprintln(cmd.ErrOrStderr(), "Discarding.")
			return nil
		}

		if title == "" {
			title = tb.Title
		}
		if body == "" {
			body = tb.Body
		}
	}

<<<<<<< HEAD
	base, err := cmd.Flags().GetString("base")
	if err != nil {
		return fmt.Errorf("could not parse base: %w", err)
	}
	if base == "" {
		// TODO: use default branch for the repo
		base = "master"
	}

	client, err := apiClientForContext(ctx)
	if err != nil {
		return fmt.Errorf("could not initialize API client: %w", err)
	}

=======
>>>>>>> 9d8d8665
	isDraft, err := cmd.Flags().GetBool("draft")
	if err != nil {
		return fmt.Errorf("could not parse draft: %w", err)
	}

	if action == SubmitAction {
		params := map[string]interface{}{
			"title":       title,
			"body":        body,
			"draft":       isDraft,
			"baseRefName": baseBranch,
			"headRefName": headBranch,
		}

		pr, err := api.CreatePullRequest(client, baseRepo, params)
		if err != nil {
			return fmt.Errorf("failed to create pull request: %w", err)
		}

		fmt.Fprintln(cmd.OutOrStdout(), pr.URL)
	} else if action == PreviewAction {
		openURL := fmt.Sprintf(
			"https://github.com/%s/compare/%s...%s?expand=1&title=%s&body=%s",
			ghrepo.FullName(baseRepo),
			baseBranch,
			headBranchLabel,
			url.QueryEscape(title),
			url.QueryEscape(body),
		)
		// TODO could exceed max url length for explorer
		fmt.Fprintf(cmd.ErrOrStderr(), "Opening %s in your browser.\n", displayURL(openURL))
		return utils.OpenInBrowser(openURL)
	} else {
		panic("Unreachable state")
	}

	return nil

}

<<<<<<< HEAD
func guessRemote(ctx context.Context) (string, error) {
	remotes, err := ctx.Remotes()
	if err != nil {
		return "", fmt.Errorf("could not read git remotes: %w", err)
	}

	// TODO: consolidate logic with fsContext.BaseRepo
	// TODO: check if the GH repo that the remote points to is writeable
	remote, err := remotes.FindByName("upstream", "github", "origin", "*")
	if err != nil {
		return "", fmt.Errorf("could not determine suitable remote: %w", err)
	}

	return remote.Name, nil
}

=======
>>>>>>> 9d8d8665
var prCreateCmd = &cobra.Command{
	Use:   "create",
	Short: "Create a pull request",
	RunE:  prCreate,
}

func init() {
	prCreateCmd.Flags().BoolP("draft", "d", false,
		"Mark pull request as a draft")
	prCreateCmd.Flags().StringP("title", "t", "",
		"Supply a title. Will prompt for one otherwise.")
	prCreateCmd.Flags().StringP("body", "b", "",
		"Supply a body. Will prompt for one otherwise.")
	prCreateCmd.Flags().StringP("base", "B", "",
		"The branch into which you want your code merged")
	prCreateCmd.Flags().BoolP("web", "w", false, "Open the web browser to create a pull request")
}

// cap the number of git remotes looked up, since the user might have an
// unusally large number of git remotes
const maxRemotesForLookup = 5

func resolveRemotesToRepos(remotes context.Remotes, client *api.Client, base string) (resolvedRemotes, error) {
	sort.Stable(remotes)
	lenRemotesForLookup := len(remotes)
	if lenRemotesForLookup > maxRemotesForLookup {
		lenRemotesForLookup = maxRemotesForLookup
	}

	hasBaseOverride := base != ""
	baseOverride := ghrepo.FromFullName(base)
	foundBaseOverride := false
	repos := []ghrepo.Interface{}
	for _, r := range remotes[:lenRemotesForLookup] {
		repos = append(repos, r)
		if ghrepo.IsSame(r, baseOverride) {
			foundBaseOverride = true
		}
	}
	if hasBaseOverride && !foundBaseOverride {
		// additionally, look up the explicitly specified base repo if it's not
		// already covered by git remotes
		repos = append(repos, baseOverride)
	}

	result := resolvedRemotes{remotes: remotes}
	if hasBaseOverride {
		result.baseOverride = baseOverride
	}
	networkResult, err := api.RepoNetwork(client, repos)
	if err != nil {
		return result, err
	}
	result.network = networkResult
	return result, nil
}

type resolvedRemotes struct {
	baseOverride ghrepo.Interface
	remotes      context.Remotes
	network      api.RepoNetworkResult
}

// BaseRepo is the first found repository in the "upstream", "github", "origin"
// git remote order, resolved to the parent repo if the git remote points to a fork
func (r resolvedRemotes) BaseRepo() (*api.Repository, error) {
	if r.baseOverride != nil {
		for _, repo := range r.network.Repositories {
			if repo != nil && ghrepo.IsSame(repo, r.baseOverride) {
				return repo, nil
			}
		}
		return nil, fmt.Errorf("failed looking up information about the '%s' repository",
			ghrepo.FullName(r.baseOverride))
	}

	for _, repo := range r.network.Repositories {
		if repo == nil {
			continue
		}
		if repo.IsFork() {
			return repo.Parent, nil
		}
		return repo, nil
	}

	return nil, errors.New("not found")
}

// HeadRepo is the first found repository that has push access
func (r resolvedRemotes) HeadRepo() (*api.Repository, error) {
	for _, repo := range r.network.Repositories {
		if repo != nil && repo.ViewerCanPush() {
			return repo, nil
		}
	}
	return nil, errors.New("none of the repositories have push access")
}

// RemoteForRepo finds the git remote that points to a repository
func (r resolvedRemotes) RemoteForRepo(repo ghrepo.Interface) (*context.Remote, error) {
	for i, remote := range r.remotes {
		if ghrepo.IsSame(remote, repo) ||
			// additionally, look up the resolved repository name in case this
			// git remote points to this repository via a redirect
			(r.network.Repositories[i] != nil && ghrepo.IsSame(r.network.Repositories[i], repo)) {
			return remote, nil
		}
	}
	return nil, errors.New("not found")
}<|MERGE_RESOLUTION|>--- conflicted
+++ resolved
@@ -1,6 +1,7 @@
 package command
 
 import (
+	"errors"
 	"fmt"
 	"net/url"
 	"sort"
@@ -24,31 +25,23 @@
 
 	client, err := apiClientForContext(ctx)
 	if err != nil {
-		return errors.Wrap(err, "could not initialize API client")
+		return fmt.Errorf("could not initialize API client: %w", err)
 	}
 
 	baseRepoOverride, _ := cmd.Flags().GetString("repo")
 	repoContext, err := resolveRemotesToRepos(remotes, client, baseRepoOverride)
 	if err != nil {
-<<<<<<< HEAD
-		return fmt.Errorf("could not determine GitHub repo: %w", err)
-=======
 		return err
->>>>>>> 9d8d8665
 	}
 
 	baseRepo, err := repoContext.BaseRepo()
 	if err != nil {
-<<<<<<< HEAD
-		return fmt.Errorf("could not determine current branch: %w", err)
-=======
-		return errors.Wrap(err, "could not determine the base repository")
->>>>>>> 9d8d8665
+		return fmt.Errorf("could not determine base repository: %w", err)
 	}
 
 	headBranch, err := ctx.Branch()
 	if err != nil {
-		return errors.Wrap(err, "could not determine the current branch")
+		return fmt.Errorf("could not determine the current branch: %w", err)
 	}
 
 	baseBranch, err := cmd.Flags().GetString("base")
@@ -93,7 +86,7 @@
 	if headRemote == nil {
 		headRemote, err = repoContext.RemoteForRepo(headRepo)
 		if err != nil {
-			return errors.Wrap(err, "git remote not found for head repository")
+			return fmt.Errorf("git remote not found for head repository: %w", err)
 		}
 	}
 
@@ -175,23 +168,6 @@
 		}
 	}
 
-<<<<<<< HEAD
-	base, err := cmd.Flags().GetString("base")
-	if err != nil {
-		return fmt.Errorf("could not parse base: %w", err)
-	}
-	if base == "" {
-		// TODO: use default branch for the repo
-		base = "master"
-	}
-
-	client, err := apiClientForContext(ctx)
-	if err != nil {
-		return fmt.Errorf("could not initialize API client: %w", err)
-	}
-
-=======
->>>>>>> 9d8d8665
 	isDraft, err := cmd.Flags().GetBool("draft")
 	if err != nil {
 		return fmt.Errorf("could not parse draft: %w", err)
@@ -232,25 +208,6 @@
 
 }
 
-<<<<<<< HEAD
-func guessRemote(ctx context.Context) (string, error) {
-	remotes, err := ctx.Remotes()
-	if err != nil {
-		return "", fmt.Errorf("could not read git remotes: %w", err)
-	}
-
-	// TODO: consolidate logic with fsContext.BaseRepo
-	// TODO: check if the GH repo that the remote points to is writeable
-	remote, err := remotes.FindByName("upstream", "github", "origin", "*")
-	if err != nil {
-		return "", fmt.Errorf("could not determine suitable remote: %w", err)
-	}
-
-	return remote.Name, nil
-}
-
-=======
->>>>>>> 9d8d8665
 var prCreateCmd = &cobra.Command{
 	Use:   "create",
 	Short: "Create a pull request",
