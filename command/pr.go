package command

import (
	"errors"
	"fmt"
	"io"
	"regexp"
	"sort"
	"strconv"
	"strings"

	"github.com/AlecAivazis/survey/v2"
	"github.com/MakeNowJust/heredoc"
	"github.com/cli/cli/api"
	"github.com/cli/cli/context"
	"github.com/cli/cli/git"
	"github.com/cli/cli/internal/ghrepo"
	"github.com/cli/cli/pkg/cmdutil"
	"github.com/cli/cli/pkg/text"
	"github.com/cli/cli/utils"
	"github.com/spf13/cobra"
	"github.com/spf13/pflag"
)

func init() {
	prCmd.PersistentFlags().StringP("repo", "R", "", "Select another repository using the `OWNER/REPO` format")

	RootCmd.AddCommand(prCmd)
	prCmd.AddCommand(prCheckoutCmd)
	prCmd.AddCommand(prCreateCmd)
	prCmd.AddCommand(prStatusCmd)
	prCmd.AddCommand(prCloseCmd)
	prCmd.AddCommand(prReopenCmd)
	prCmd.AddCommand(prMergeCmd)
	prMergeCmd.Flags().BoolP("delete-branch", "d", true, "Delete the local and remote branch after merge")
	prMergeCmd.Flags().BoolP("merge", "m", false, "Merge the commits with the base branch")
	prMergeCmd.Flags().BoolP("rebase", "r", false, "Rebase the commits onto the base branch")
	prMergeCmd.Flags().BoolP("squash", "s", false, "Squash the commits into one commit and merge it into the base branch")
	prMergeCmd.Flags().BoolP("confirm", "y", false, "")
	prCmd.AddCommand(prReadyCmd)

	prCmd.AddCommand(prListCmd)
	prListCmd.Flags().BoolP("web", "w", false, "Open the browser to list the pull request(s)")
	prListCmd.Flags().IntP("limit", "L", 30, "Maximum number of items to fetch")
	prListCmd.Flags().StringP("state", "s", "open", "Filter by state: {open|closed|merged|all}")
	prListCmd.Flags().StringP("base", "B", "", "Filter by base branch")
	prListCmd.Flags().StringSliceP("label", "l", nil, "Filter by labels")
	prListCmd.Flags().StringP("assignee", "a", "", "Filter by assignee")

	prCmd.AddCommand(prViewCmd)
	prViewCmd.Flags().BoolP("web", "w", false, "Open a pull request in the browser")
}

var prCmd = &cobra.Command{
	Use:   "pr <command>",
	Short: "Create, view, and checkout pull requests",
	Long:  `Work with GitHub pull requests`,
	Example: heredoc.Doc(`
	$ gh pr checkout 353
	$ gh pr create --fill
	$ gh pr view --web
	`),
	Annotations: map[string]string{
		"IsCore": "true",
		"help:arguments": `A pull request can be supplied as argument in any of the following formats:
- by number, e.g. "123";
- by URL, e.g. "https://github.com/OWNER/REPO/pull/123"; or
- by the name of its head branch, e.g. "patch-1" or "OWNER:patch-1".`},
}
var prListCmd = &cobra.Command{
	Use:   "list",
	Short: "List and filter pull requests in this repository",
	Args:  cmdutil.NoArgsQuoteReminder,
	Example: heredoc.Doc(`
	$ gh pr list --limit 999
	$ gh pr list --state closed
	$ gh pr list --label "priority 1" --label "bug"
	$ gh pr list --web
	`),
	RunE: prList,
}
var prStatusCmd = &cobra.Command{
	Use:   "status",
	Short: "Show status of relevant pull requests",
	Args:  cmdutil.NoArgsQuoteReminder,
	RunE:  prStatus,
}
var prViewCmd = &cobra.Command{
	Use:   "view [<number> | <url> | <branch>]",
	Short: "View a pull request",
	Long: `Display the title, body, and other information about a pull request.

Without an argument, the pull request that belongs to the current branch
is displayed.

With '--web', open the pull request in a web browser instead.`,
	RunE: prView,
}
var prCloseCmd = &cobra.Command{
	Use:   "close {<number> | <url> | <branch>}",
	Short: "Close a pull request",
	Args:  cobra.ExactArgs(1),
	RunE:  prClose,
}
var prReopenCmd = &cobra.Command{
	Use:   "reopen {<number> | <url> | <branch>}",
	Short: "Reopen a pull request",
	Args:  cobra.ExactArgs(1),
	RunE:  prReopen,
}
var prMergeCmd = &cobra.Command{
	Use:   "merge [<number> | <url> | <branch>]",
	Short: "Merge a pull request",
	Long: heredoc.Doc(`
	Merge a pull request on GitHub.

	By default, the head branch of the pull request will get deleted on both remote and local repositories.
	To retain the branch, use '--delete-branch=false'.
	`),
	Args: cobra.MaximumNArgs(1),
	RunE: prMerge,
}
var prReadyCmd = &cobra.Command{
	Use:   "ready [<number> | <url> | <branch>]",
	Short: "Mark a pull request as ready for review",
	Args:  cobra.MaximumNArgs(1),
	RunE:  prReady,
}

func prStatus(cmd *cobra.Command, args []string) error {
	ctx := contextForCommand(cmd)
	apiClient, err := apiClientForContext(ctx)
	if err != nil {
		return err
	}

	baseRepo, err := determineBaseRepo(apiClient, cmd, ctx)
	if err != nil {
		return err
	}

	repoOverride, _ := cmd.Flags().GetString("repo")
	currentPRNumber, currentPRHeadRef, err := prSelectorForCurrentBranch(ctx, baseRepo)

	if err != nil && repoOverride == "" && !errors.Is(err, git.ErrNotOnAnyBranch) {
		return fmt.Errorf("could not query for pull request for current branch: %w", err)
	}

	// the `@me` macro is available because the API lookup is ElasticSearch-based
	currentUser := "@me"
	prPayload, err := api.PullRequests(apiClient, baseRepo, currentPRNumber, currentPRHeadRef, currentUser)
	if err != nil {
		return err
	}

	out := colorableOut(cmd)

	fmt.Fprintln(out, "")
	fmt.Fprintf(out, "Relevant pull requests in %s\n", ghrepo.FullName(baseRepo))
	fmt.Fprintln(out, "")

	printHeader(out, "Current branch")
	currentPR := prPayload.CurrentPR
	currentBranch, _ := ctx.Branch()
	if currentPR != nil && currentPR.State != "OPEN" && prPayload.DefaultBranch == currentBranch {
		currentPR = nil
	}
	if currentPR != nil {
		printPrs(out, 1, *currentPR)
	} else if currentPRHeadRef == "" {
		printMessage(out, "  There is no current branch")
	} else {
		printMessage(out, fmt.Sprintf("  There is no pull request associated with %s", utils.Cyan("["+currentPRHeadRef+"]")))
	}
	fmt.Fprintln(out)

	printHeader(out, "Created by you")
	if prPayload.ViewerCreated.TotalCount > 0 {
		printPrs(out, prPayload.ViewerCreated.TotalCount, prPayload.ViewerCreated.PullRequests...)
	} else {
		printMessage(out, "  You have no open pull requests")
	}
	fmt.Fprintln(out)

	printHeader(out, "Requesting a code review from you")
	if prPayload.ReviewRequested.TotalCount > 0 {
		printPrs(out, prPayload.ReviewRequested.TotalCount, prPayload.ReviewRequested.PullRequests...)
	} else {
		printMessage(out, "  You have no pull requests to review")
	}
	fmt.Fprintln(out)

	return nil
}

func prList(cmd *cobra.Command, args []string) error {
	ctx := contextForCommand(cmd)
	apiClient, err := apiClientForContext(ctx)
	if err != nil {
		return err
	}

	baseRepo, err := determineBaseRepo(apiClient, cmd, ctx)
	if err != nil {
		return err
	}

	web, err := cmd.Flags().GetBool("web")
	if err != nil {
		return err
	}

	limit, err := cmd.Flags().GetInt("limit")
	if err != nil {
		return err
	}
	if limit <= 0 {
		return fmt.Errorf("invalid limit: %v", limit)
	}

	state, err := cmd.Flags().GetString("state")
	if err != nil {
		return err
	}
	baseBranch, err := cmd.Flags().GetString("base")
	if err != nil {
		return err
	}
	labels, err := cmd.Flags().GetStringSlice("label")
	if err != nil {
		return err
	}
	assignee, err := cmd.Flags().GetString("assignee")
	if err != nil {
		return err
	}

	if web {
		prListURL := generateRepoURL(baseRepo, "pulls")
		openURL, err := listURLWithQuery(prListURL, filterOptions{
			entity:     "pr",
			state:      state,
			assignee:   assignee,
			labels:     labels,
			baseBranch: baseBranch,
		})
		if err != nil {
			return err
		}
		fmt.Fprintf(cmd.ErrOrStderr(), "Opening %s in your browser.\n", displayURL(openURL))
		return utils.OpenInBrowser(openURL)
	}

	var graphqlState []string
	switch state {
	case "open":
		graphqlState = []string{"OPEN"}
	case "closed":
		graphqlState = []string{"CLOSED", "MERGED"}
	case "merged":
		graphqlState = []string{"MERGED"}
	case "all":
		graphqlState = []string{"OPEN", "CLOSED", "MERGED"}
	default:
		return fmt.Errorf("invalid state: %s", state)
	}

	params := map[string]interface{}{
		"owner": baseRepo.RepoOwner(),
		"repo":  baseRepo.RepoName(),
		"state": graphqlState,
	}
	if len(labels) > 0 {
		params["labels"] = labels
	}
	if baseBranch != "" {
		params["baseBranch"] = baseBranch
	}
	if assignee != "" {
		params["assignee"] = assignee
	}

	listResult, err := api.PullRequestList(apiClient, params, limit)
	if err != nil {
		return err
	}

	hasFilters := false
	cmd.Flags().Visit(func(f *pflag.Flag) {
		switch f.Name {
		case "state", "label", "base", "assignee":
			hasFilters = true
		}
	})

	title := listHeader(ghrepo.FullName(baseRepo), "pull request", len(listResult.PullRequests), listResult.TotalCount, hasFilters)
	if connectedToTerminal(cmd) {
		fmt.Fprintf(colorableErr(cmd), "\n%s\n\n", title)
	}

	table := utils.NewTablePrinter(cmd.OutOrStdout())
	for _, pr := range listResult.PullRequests {
		prNum := strconv.Itoa(pr.Number)
		if table.IsTTY() {
			prNum = "#" + prNum
		}
		table.AddField(prNum, nil, colorFuncForPR(pr))
		table.AddField(replaceExcessiveWhitespace(pr.Title), nil, nil)
		table.AddField(pr.HeadLabel(), nil, utils.Cyan)
		if !table.IsTTY() {
			table.AddField(prStateWithDraft(&pr), nil, nil)
		}
		table.EndRow()
	}
	err = table.Render()
	if err != nil {
		return err
	}

	return nil
}

func prStateTitleWithColor(pr api.PullRequest) string {
	prStateColorFunc := colorFuncForPR(pr)
	if pr.State == "OPEN" && pr.IsDraft {
		return prStateColorFunc(strings.Title(strings.ToLower("Draft")))
	}
	return prStateColorFunc(strings.Title(strings.ToLower(pr.State)))
}

func colorFuncForPR(pr api.PullRequest) func(string) string {
	if pr.State == "OPEN" && pr.IsDraft {
		return utils.Gray
	}
	return colorFuncForState(pr.State)
}

// colorFuncForState returns a color function for a PR/Issue state
func colorFuncForState(state string) func(string) string {
	switch state {
	case "OPEN":
		return utils.Green
	case "CLOSED":
		return utils.Red
	case "MERGED":
		return utils.Magenta
	default:
		return nil
	}
}

func prView(cmd *cobra.Command, args []string) error {
	ctx := contextForCommand(cmd)

	apiClient, err := apiClientForContext(ctx)
	if err != nil {
		return err
	}

	web, err := cmd.Flags().GetBool("web")
	if err != nil {
		return err
	}

	pr, _, err := prFromArgs(ctx, apiClient, cmd, args)
	if err != nil {
		return err
	}
	openURL := pr.URL

	if web {
		if connectedToTerminal(cmd) {
			fmt.Fprintf(cmd.ErrOrStderr(), "Opening %s in your browser.\n", openURL)
		}
		return utils.OpenInBrowser(openURL)
	}

	if connectedToTerminal(cmd) {
		out := colorableOut(cmd)
		return printHumanPrPreview(out, pr)
	}

	return printRawPrPreview(cmd.OutOrStdout(), pr)
}

func prClose(cmd *cobra.Command, args []string) error {
	ctx := contextForCommand(cmd)
	apiClient, err := apiClientForContext(ctx)
	if err != nil {
		return err
	}

	pr, baseRepo, err := prFromArgs(ctx, apiClient, cmd, args)
	if err != nil {
		return err
	}

	if pr.State == "MERGED" {
		err := fmt.Errorf("%s Pull request #%d (%s) can't be closed because it was already merged", utils.Red("!"), pr.Number, pr.Title)
		return err
	} else if pr.Closed {
		fmt.Fprintf(colorableErr(cmd), "%s Pull request #%d (%s) is already closed\n", utils.Yellow("!"), pr.Number, pr.Title)
		return nil
	}

	err = api.PullRequestClose(apiClient, baseRepo, pr)
	if err != nil {
		return fmt.Errorf("API call failed: %w", err)
	}

	fmt.Fprintf(colorableErr(cmd), "%s Closed pull request #%d (%s)\n", utils.Red("✔"), pr.Number, pr.Title)

	return nil
}

func prReopen(cmd *cobra.Command, args []string) error {
	ctx := contextForCommand(cmd)
	apiClient, err := apiClientForContext(ctx)
	if err != nil {
		return err
	}

	pr, baseRepo, err := prFromArgs(ctx, apiClient, cmd, args)
	if err != nil {
		return err
	}

	if pr.State == "MERGED" {
		err := fmt.Errorf("%s Pull request #%d (%s) can't be reopened because it was already merged", utils.Red("!"), pr.Number, pr.Title)
		return err
	}

	if !pr.Closed {
		fmt.Fprintf(colorableErr(cmd), "%s Pull request #%d (%s) is already open\n", utils.Yellow("!"), pr.Number, pr.Title)
		return nil
	}

	err = api.PullRequestReopen(apiClient, baseRepo, pr)
	if err != nil {
		return fmt.Errorf("API call failed: %w", err)
	}

	fmt.Fprintf(colorableErr(cmd), "%s Reopened pull request #%d (%s)\n", utils.Green("✔"), pr.Number, pr.Title)

	return nil
}

func prMerge(cmd *cobra.Command, args []string) error {
	confirmSubmit := false
	ctx := contextForCommand(cmd)
	apiClient, err := apiClientForContext(ctx)
	if err != nil {
		return err
	}

	pr, baseRepo, err := prFromArgs(ctx, apiClient, cmd, args)
	if err != nil {
		return err
	}

	if pr.Mergeable == "CONFLICTING" {
		err := fmt.Errorf("%s Pull request #%d (%s) has conflicts and isn't mergeable ", utils.Red("!"), pr.Number, pr.Title)
		return err
	} else if pr.Mergeable == "UNKNOWN" {
		err := fmt.Errorf("%s Pull request #%d (%s) can't be merged right now; try again in a few seconds", utils.Red("!"), pr.Number, pr.Title)
		return err
	} else if pr.State == "MERGED" {
		err := fmt.Errorf("%s Pull request #%d (%s) was already merged", utils.Red("!"), pr.Number, pr.Title)
		return err
	}

	var mergeMethod api.PullRequestMergeMethod
	deleteBranch, err := cmd.Flags().GetBool("delete-branch")
	if err != nil {
		return err
	}

	deleteLocalBranch := !cmd.Flags().Changed("repo")
	crossRepoPR := pr.HeadRepositoryOwner.Login != baseRepo.RepoOwner()

	// Ensure only one merge method is specified
	enabledFlagCount := 0
	isInteractive := false
	if b, _ := cmd.Flags().GetBool("merge"); b {
		enabledFlagCount++
		confirmSubmit = true
		mergeMethod = api.PullRequestMergeMethodMerge
	}
	if b, _ := cmd.Flags().GetBool("rebase"); b {
		enabledFlagCount++
		confirmSubmit = true
		mergeMethod = api.PullRequestMergeMethodRebase
	}
	if b, _ := cmd.Flags().GetBool("squash"); b {
		enabledFlagCount++
		confirmSubmit = true
		mergeMethod = api.PullRequestMergeMethodSquash
	}

	if enabledFlagCount == 0 {
		if !connectedToTerminal(cmd) {
			return errors.New("--merge, --rebase, or --squash required when not attached to a tty")
		}
		isInteractive = true
	} else if enabledFlagCount > 1 {
		return errors.New("expected exactly one of --merge, --rebase, or --squash to be true")
	}

	if isInteractive {
		mergeMethod, deleteBranch, confirmSubmit, err = prInteractiveMerge(deleteLocalBranch, crossRepoPR, confirmSubmit)
		if err != nil {
			return nil
		}
	}

	if confirmSubmit {
		var action string
		if mergeMethod == api.PullRequestMergeMethodRebase {
			action = "Rebased and merged"
			err = api.PullRequestMerge(apiClient, baseRepo, pr, api.PullRequestMergeMethodRebase)
		} else if mergeMethod == api.PullRequestMergeMethodSquash {
			action = "Squashed and merged"
			err = api.PullRequestMerge(apiClient, baseRepo, pr, api.PullRequestMergeMethodSquash)
		} else if mergeMethod == api.PullRequestMergeMethodMerge {
			action = "Merged"
			err = api.PullRequestMerge(apiClient, baseRepo, pr, api.PullRequestMergeMethodMerge)
		} else {
			err = fmt.Errorf("unknown merge method (%d) used", mergeMethod)
			return err
		}

<<<<<<< HEAD
		if err != nil {
			return fmt.Errorf("API call failed: %w", err)
		}
=======
	if connectedToTerminal(cmd) {
		fmt.Fprintf(colorableErr(cmd), "%s %s pull request #%d (%s)\n", utils.Magenta("✔"), action, pr.Number, pr.Title)
	}
>>>>>>> 1829be69

		fmt.Fprintf(colorableOut(cmd), "%s %s pull request #%d (%s)\n", utils.Magenta("✔"), action, pr.Number, pr.Title)

		if deleteBranch {
			branchSwitchString := ""

			if deleteLocalBranch && !crossRepoPR {
				currentBranch, err := ctx.Branch()
				if err != nil {
					return err
				}

				var branchToSwitchTo string
				if currentBranch == pr.HeadRefName {
					branchToSwitchTo, err = api.RepoDefaultBranch(apiClient, baseRepo)
					if err != nil {
						return err
					}
					err = git.CheckoutBranch(branchToSwitchTo)
					if err != nil {
						return err
					}
				}

				localBranchExists := git.HasLocalBranch(pr.HeadRefName)
				if localBranchExists {
					err = git.DeleteLocalBranch(pr.HeadRefName)
					if err != nil {
						err = fmt.Errorf("failed to delete local branch %s: %w", utils.Cyan(pr.HeadRefName), err)
						return err
					}
				}

				if branchToSwitchTo != "" {
					branchSwitchString = fmt.Sprintf(" and switched to branch %s", utils.Cyan(branchToSwitchTo))
				}
			}

			if !crossRepoPR {
				err = api.BranchDeleteRemote(apiClient, baseRepo, pr.HeadRefName)
				var httpErr api.HTTPError
				// The ref might have already been deleted by GitHub
				if err != nil && (!errors.As(err, &httpErr) || httpErr.StatusCode != 422) {
					err = fmt.Errorf("failed to delete remote branch %s: %w", utils.Cyan(pr.HeadRefName), err)
					return err
				}
			}

			fmt.Fprintf(colorableOut(cmd), "%s Deleted branch %s%s\n", utils.Red("✔"), utils.Cyan(pr.HeadRefName), branchSwitchString)
		}

<<<<<<< HEAD
	} else {
		fmt.Fprintf(colorableOut(cmd), "Discarding\n")
=======
		if connectedToTerminal(cmd) {
			fmt.Fprintf(colorableErr(cmd), "%s Deleted branch %s%s\n", utils.Red("✔"), utils.Cyan(pr.HeadRefName), branchSwitchString)
		}
>>>>>>> 1829be69
	}

	return nil
}

func prInteractiveMerge(deleteLocalBranch bool, crossRepoPR bool, confirmSubmit bool) (api.PullRequestMergeMethod, bool, bool, error) {
	mergeMethodQuestion := &survey.Question{
		Name: "mergeMethod",
		Prompt: &survey.Select{
			Message: "What merge method would you like to use?",
			Options: []string{"Create a merge commit", "Rebase and merge", "Squash and merge"},
			Default: "Create a merge commit",
		},
	}

	qs := []*survey.Question{mergeMethodQuestion}

	if !crossRepoPR {
		var message string
		if deleteLocalBranch {
			message = "Delete the branch locally and on GitHub?"
		} else {
			message = "Delete the branch on GitHub?"
		}

		deleteBranchQuestion := &survey.Question{
			Name: "deleteBranch",
			Prompt: &survey.Confirm{
				Message: message,
				Default: true,
			},
		}
		qs = append(qs, deleteBranchQuestion)
	}

	if !confirmSubmit {
		confirmBeforeSubmitting := &survey.Question{
			Name: "confirmSubmit",
			Prompt: &survey.Confirm{
				Message: "Submit? ",
				Default: true,
			},
		}
		qs = append(qs, confirmBeforeSubmitting)
	}

	answers := struct {
		MergeMethod   int
		DeleteBranch  bool
		ConfirmSubmit bool
	}{}

	err := SurveyAsk(qs, &answers)
	if err != nil {
		return 0, false, false, fmt.Errorf("could not prompt: %w", err)
	}

	var mergeMethod api.PullRequestMergeMethod
	switch answers.MergeMethod {
	case 0:
		mergeMethod = api.PullRequestMergeMethodMerge
	case 1:
		mergeMethod = api.PullRequestMergeMethodRebase
	case 2:
		mergeMethod = api.PullRequestMergeMethodSquash
	}

	deleteBranch := answers.DeleteBranch
	confirmSubmit = answers.ConfirmSubmit
	return mergeMethod, deleteBranch, confirmSubmit, nil
}

func prStateWithDraft(pr *api.PullRequest) string {
	if pr.IsDraft && pr.State == "OPEN" {
		return "DRAFT"
	}

	return pr.State
}

func printRawPrPreview(out io.Writer, pr *api.PullRequest) error {
	reviewers := prReviewerList(*pr)
	assignees := prAssigneeList(*pr)
	labels := prLabelList(*pr)
	projects := prProjectList(*pr)

	fmt.Fprintf(out, "title:\t%s\n", pr.Title)
	fmt.Fprintf(out, "state:\t%s\n", prStateWithDraft(pr))
	fmt.Fprintf(out, "author:\t%s\n", pr.Author.Login)
	fmt.Fprintf(out, "labels:\t%s\n", labels)
	fmt.Fprintf(out, "assignees:\t%s\n", assignees)
	fmt.Fprintf(out, "reviewers:\t%s\n", reviewers)
	fmt.Fprintf(out, "projects:\t%s\n", projects)
	fmt.Fprintf(out, "milestone:\t%s\n", pr.Milestone.Title)

	fmt.Fprintln(out, "--")
	fmt.Fprintln(out, pr.Body)

	return nil
}

func printHumanPrPreview(out io.Writer, pr *api.PullRequest) error {
	// Header (Title and State)
	fmt.Fprintln(out, utils.Bold(pr.Title))
	fmt.Fprintf(out, "%s", prStateTitleWithColor(*pr))
	fmt.Fprintln(out, utils.Gray(fmt.Sprintf(
		" • %s wants to merge %s into %s from %s",
		pr.Author.Login,
		utils.Pluralize(pr.Commits.TotalCount, "commit"),
		pr.BaseRefName,
		pr.HeadRefName,
	)))
	fmt.Fprintln(out)

	// Metadata
	if reviewers := prReviewerList(*pr); reviewers != "" {
		fmt.Fprint(out, utils.Bold("Reviewers: "))
		fmt.Fprintln(out, reviewers)
	}
	if assignees := prAssigneeList(*pr); assignees != "" {
		fmt.Fprint(out, utils.Bold("Assignees: "))
		fmt.Fprintln(out, assignees)
	}
	if labels := prLabelList(*pr); labels != "" {
		fmt.Fprint(out, utils.Bold("Labels: "))
		fmt.Fprintln(out, labels)
	}
	if projects := prProjectList(*pr); projects != "" {
		fmt.Fprint(out, utils.Bold("Projects: "))
		fmt.Fprintln(out, projects)
	}
	if pr.Milestone.Title != "" {
		fmt.Fprint(out, utils.Bold("Milestone: "))
		fmt.Fprintln(out, pr.Milestone.Title)
	}

	// Body
	if pr.Body != "" {
		fmt.Fprintln(out)
		md, err := utils.RenderMarkdown(pr.Body)
		if err != nil {
			return err
		}
		fmt.Fprintln(out, md)
	}
	fmt.Fprintln(out)

	// Footer
	fmt.Fprintf(out, utils.Gray("View this pull request on GitHub: %s\n"), pr.URL)
	return nil
}

func prReady(cmd *cobra.Command, args []string) error {
	ctx := contextForCommand(cmd)
	apiClient, err := apiClientForContext(ctx)
	if err != nil {
		return err
	}

	pr, baseRepo, err := prFromArgs(ctx, apiClient, cmd, args)
	if err != nil {
		return err
	}

	if pr.Closed {
		err := fmt.Errorf("%s Pull request #%d is closed. Only draft pull requests can be marked as \"ready for review\"", utils.Red("!"), pr.Number)
		return err
	} else if !pr.IsDraft {
		fmt.Fprintf(colorableErr(cmd), "%s Pull request #%d is already \"ready for review\"\n", utils.Yellow("!"), pr.Number)
		return nil
	}

	err = api.PullRequestReady(apiClient, baseRepo, pr)
	if err != nil {
		return fmt.Errorf("API call failed: %w", err)
	}

	fmt.Fprintf(colorableErr(cmd), "%s Pull request #%d is marked as \"ready for review\"\n", utils.Green("✔"), pr.Number)

	return nil
}

// Ref. https://developer.github.com/v4/enum/pullrequestreviewstate/
const (
	requestedReviewState        = "REQUESTED" // This is our own state for review request
	approvedReviewState         = "APPROVED"
	changesRequestedReviewState = "CHANGES_REQUESTED"
	commentedReviewState        = "COMMENTED"
	dismissedReviewState        = "DISMISSED"
	pendingReviewState          = "PENDING"
)

type reviewerState struct {
	Name  string
	State string
}

// colorFuncForReviewerState returns a color function for a reviewer state
func colorFuncForReviewerState(state string) func(string) string {
	switch state {
	case requestedReviewState:
		return utils.Yellow
	case approvedReviewState:
		return utils.Green
	case changesRequestedReviewState:
		return utils.Red
	case commentedReviewState:
		return func(str string) string { return str } // Do nothing
	default:
		return nil
	}
}

// formattedReviewerState formats a reviewerState with state color
func formattedReviewerState(reviewer *reviewerState) string {
	state := reviewer.State
	if state == dismissedReviewState {
		// Show "DISMISSED" review as "COMMENTED", since "dimissed" only makes
		// sense when displayed in an events timeline but not in the final tally.
		state = commentedReviewState
	}
	stateColorFunc := colorFuncForReviewerState(state)
	return fmt.Sprintf("%s (%s)", reviewer.Name, stateColorFunc(strings.ReplaceAll(strings.Title(strings.ToLower(state)), "_", " ")))
}

// prReviewerList generates a reviewer list with their last state
func prReviewerList(pr api.PullRequest) string {
	reviewerStates := parseReviewers(pr)
	reviewers := make([]string, 0, len(reviewerStates))

	sortReviewerStates(reviewerStates)

	for _, reviewer := range reviewerStates {
		reviewers = append(reviewers, formattedReviewerState(reviewer))
	}

	reviewerList := strings.Join(reviewers, ", ")

	return reviewerList
}

// Ref. https://developer.github.com/v4/union/requestedreviewer/
const teamTypeName = "Team"

const ghostName = "ghost"

// parseReviewers parses given Reviews and ReviewRequests
func parseReviewers(pr api.PullRequest) []*reviewerState {
	reviewerStates := make(map[string]*reviewerState)

	for _, review := range pr.Reviews.Nodes {
		if review.Author.Login != pr.Author.Login {
			name := review.Author.Login
			if name == "" {
				name = ghostName
			}
			reviewerStates[name] = &reviewerState{
				Name:  name,
				State: review.State,
			}
		}
	}

	// Overwrite reviewer's state if a review request for the same reviewer exists.
	for _, reviewRequest := range pr.ReviewRequests.Nodes {
		name := reviewRequest.RequestedReviewer.Login
		if reviewRequest.RequestedReviewer.TypeName == teamTypeName {
			name = reviewRequest.RequestedReviewer.Name
		}
		reviewerStates[name] = &reviewerState{
			Name:  name,
			State: requestedReviewState,
		}
	}

	// Convert map to slice for ease of sort
	result := make([]*reviewerState, 0, len(reviewerStates))
	for _, reviewer := range reviewerStates {
		if reviewer.State == pendingReviewState {
			continue
		}
		result = append(result, reviewer)
	}

	return result
}

// sortReviewerStates puts completed reviews before review requests and sorts names alphabetically
func sortReviewerStates(reviewerStates []*reviewerState) {
	sort.Slice(reviewerStates, func(i, j int) bool {
		if reviewerStates[i].State == requestedReviewState &&
			reviewerStates[j].State != requestedReviewState {
			return false
		}
		if reviewerStates[j].State == requestedReviewState &&
			reviewerStates[i].State != requestedReviewState {
			return true
		}

		return reviewerStates[i].Name < reviewerStates[j].Name
	})
}

func prAssigneeList(pr api.PullRequest) string {
	if len(pr.Assignees.Nodes) == 0 {
		return ""
	}

	AssigneeNames := make([]string, 0, len(pr.Assignees.Nodes))
	for _, assignee := range pr.Assignees.Nodes {
		AssigneeNames = append(AssigneeNames, assignee.Login)
	}

	list := strings.Join(AssigneeNames, ", ")
	if pr.Assignees.TotalCount > len(pr.Assignees.Nodes) {
		list += ", …"
	}
	return list
}

func prLabelList(pr api.PullRequest) string {
	if len(pr.Labels.Nodes) == 0 {
		return ""
	}

	labelNames := make([]string, 0, len(pr.Labels.Nodes))
	for _, label := range pr.Labels.Nodes {
		labelNames = append(labelNames, label.Name)
	}

	list := strings.Join(labelNames, ", ")
	if pr.Labels.TotalCount > len(pr.Labels.Nodes) {
		list += ", …"
	}
	return list
}

func prProjectList(pr api.PullRequest) string {
	if len(pr.ProjectCards.Nodes) == 0 {
		return ""
	}

	projectNames := make([]string, 0, len(pr.ProjectCards.Nodes))
	for _, project := range pr.ProjectCards.Nodes {
		colName := project.Column.Name
		if colName == "" {
			colName = "Awaiting triage"
		}
		projectNames = append(projectNames, fmt.Sprintf("%s (%s)", project.Project.Name, colName))
	}

	list := strings.Join(projectNames, ", ")
	if pr.ProjectCards.TotalCount > len(pr.ProjectCards.Nodes) {
		list += ", …"
	}
	return list
}

func prSelectorForCurrentBranch(ctx context.Context, baseRepo ghrepo.Interface) (prNumber int, prHeadRef string, err error) {
	prHeadRef, err = ctx.Branch()
	if err != nil {
		return
	}
	branchConfig := git.ReadBranchConfig(prHeadRef)

	// the branch is configured to merge a special PR head ref
	prHeadRE := regexp.MustCompile(`^refs/pull/(\d+)/head$`)
	if m := prHeadRE.FindStringSubmatch(branchConfig.MergeRef); m != nil {
		prNumber, _ = strconv.Atoi(m[1])
		return
	}

	var branchOwner string
	if branchConfig.RemoteURL != nil {
		// the branch merges from a remote specified by URL
		if r, err := ghrepo.FromURL(branchConfig.RemoteURL); err == nil {
			branchOwner = r.RepoOwner()
		}
	} else if branchConfig.RemoteName != "" {
		// the branch merges from a remote specified by name
		rem, _ := ctx.Remotes()
		if r, err := rem.FindByName(branchConfig.RemoteName); err == nil {
			branchOwner = r.RepoOwner()
		}
	}

	if branchOwner != "" {
		if strings.HasPrefix(branchConfig.MergeRef, "refs/heads/") {
			prHeadRef = strings.TrimPrefix(branchConfig.MergeRef, "refs/heads/")
		}
		// prepend `OWNER:` if this branch is pushed to a fork
		if !strings.EqualFold(branchOwner, baseRepo.RepoOwner()) {
			prHeadRef = fmt.Sprintf("%s:%s", branchOwner, prHeadRef)
		}
	}

	return
}

func printPrs(w io.Writer, totalCount int, prs ...api.PullRequest) {
	for _, pr := range prs {
		prNumber := fmt.Sprintf("#%d", pr.Number)

		prStateColorFunc := utils.Green
		if pr.IsDraft {
			prStateColorFunc = utils.Gray
		} else if pr.State == "MERGED" {
			prStateColorFunc = utils.Magenta
		} else if pr.State == "CLOSED" {
			prStateColorFunc = utils.Red
		}

		fmt.Fprintf(w, "  %s  %s %s", prStateColorFunc(prNumber), text.Truncate(50, replaceExcessiveWhitespace(pr.Title)), utils.Cyan("["+pr.HeadLabel()+"]"))

		checks := pr.ChecksStatus()
		reviews := pr.ReviewStatus()

		if pr.State == "OPEN" {
			reviewStatus := reviews.ChangesRequested || reviews.Approved || reviews.ReviewRequired
			if checks.Total > 0 || reviewStatus {
				// show checks & reviews on their own line
				fmt.Fprintf(w, "\n  ")
			}

			if checks.Total > 0 {
				var summary string
				if checks.Failing > 0 {
					if checks.Failing == checks.Total {
						summary = utils.Red("× All checks failing")
					} else {
						summary = utils.Red(fmt.Sprintf("× %d/%d checks failing", checks.Failing, checks.Total))
					}
				} else if checks.Pending > 0 {
					summary = utils.Yellow("- Checks pending")
				} else if checks.Passing == checks.Total {
					summary = utils.Green("✓ Checks passing")
				}
				fmt.Fprint(w, summary)
			}

			if checks.Total > 0 && reviewStatus {
				// add padding between checks & reviews
				fmt.Fprint(w, " ")
			}

			if reviews.ChangesRequested {
				fmt.Fprint(w, utils.Red("+ Changes requested"))
			} else if reviews.ReviewRequired {
				fmt.Fprint(w, utils.Yellow("- Review required"))
			} else if reviews.Approved {
				fmt.Fprint(w, utils.Green("✓ Approved"))
			}
		} else {
			fmt.Fprintf(w, " - %s", prStateTitleWithColor(pr))
		}

		fmt.Fprint(w, "\n")
	}
	remaining := totalCount - len(prs)
	if remaining > 0 {
		fmt.Fprintf(w, utils.Gray("  And %d more\n"), remaining)
	}
}

func printHeader(w io.Writer, s string) {
	fmt.Fprintln(w, utils.Bold(s))
}

func printMessage(w io.Writer, s string) {
	fmt.Fprintln(w, utils.Gray(s))
}

func replaceExcessiveWhitespace(s string) string {
	s = strings.TrimSpace(s)
	s = regexp.MustCompile(`\r?\n`).ReplaceAllString(s, " ")
	s = regexp.MustCompile(`\s{2,}`).ReplaceAllString(s, " ")
	return s
}<|MERGE_RESOLUTION|>--- conflicted
+++ resolved
@@ -529,17 +529,12 @@
 			return err
 		}
 
-<<<<<<< HEAD
 		if err != nil {
 			return fmt.Errorf("API call failed: %w", err)
 		}
-=======
-	if connectedToTerminal(cmd) {
-		fmt.Fprintf(colorableErr(cmd), "%s %s pull request #%d (%s)\n", utils.Magenta("✔"), action, pr.Number, pr.Title)
-	}
->>>>>>> 1829be69
-
-		fmt.Fprintf(colorableOut(cmd), "%s %s pull request #%d (%s)\n", utils.Magenta("✔"), action, pr.Number, pr.Title)
+		if connectedToTerminal(cmd) {
+			fmt.Fprintf(colorableErr(cmd), "%s %s pull request #%d (%s)\n", utils.Magenta("✔"), action, pr.Number, pr.Title)
+		}
 
 		if deleteBranch {
 			branchSwitchString := ""
@@ -585,18 +580,14 @@
 					return err
 				}
 			}
-
-			fmt.Fprintf(colorableOut(cmd), "%s Deleted branch %s%s\n", utils.Red("✔"), utils.Cyan(pr.HeadRefName), branchSwitchString)
-		}
-
-<<<<<<< HEAD
+			if connectedToTerminal(cmd) {
+				fmt.Fprintf(colorableErr(cmd), "%s Deleted branch %s%s\n", utils.Red("✔"), utils.Cyan(pr.HeadRefName), branchSwitchString)
+			}
+		}
+
 	} else {
 		fmt.Fprintf(colorableOut(cmd), "Discarding\n")
-=======
-		if connectedToTerminal(cmd) {
-			fmt.Fprintf(colorableErr(cmd), "%s Deleted branch %s%s\n", utils.Red("✔"), utils.Cyan(pr.HeadRefName), branchSwitchString)
-		}
->>>>>>> 1829be69
+
 	}
 
 	return nil
