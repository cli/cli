--- conflicted
+++ resolved
@@ -472,7 +472,6 @@
 		}
 	}
 
-<<<<<<< HEAD
 	if confirmSubmit {
 		var action string
 		if mergeMethod == api.PullRequestMergeMethodRebase {
@@ -486,32 +485,6 @@
 			err = api.PullRequestMerge(apiClient, baseRepo, pr, api.PullRequestMergeMethodMerge)
 		} else {
 			err = fmt.Errorf("unknown merge method (%d) used", mergeMethod)
-=======
-	var action string
-	if mergeMethod == api.PullRequestMergeMethodRebase {
-		action = "Rebased and merged"
-		err = api.PullRequestMerge(apiClient, baseRepo, pr, api.PullRequestMergeMethodRebase)
-	} else if mergeMethod == api.PullRequestMergeMethodSquash {
-		action = "Squashed and merged"
-		err = api.PullRequestMerge(apiClient, baseRepo, pr, api.PullRequestMergeMethodSquash)
-	} else if mergeMethod == api.PullRequestMergeMethodMerge {
-		action = "Merged"
-		err = api.PullRequestMerge(apiClient, baseRepo, pr, api.PullRequestMergeMethodMerge)
-	} else {
-		err = fmt.Errorf("unknown merge method (%d) used", mergeMethod)
-		return err
-	}
-
-	if err != nil {
-		return fmt.Errorf("API call failed: %w", err)
-	}
-
-	fmt.Fprintf(colorableOut(cmd), "%s %s pull request #%d (%s)\n", utils.Magenta("✔"), action, pr.Number, pr.Title)
-
-	if deleteBranch {
-		repo, err := api.GitHubRepo(apiClient, baseRepo)
-		if err != nil {
->>>>>>> 1ddb4d76
 			return err
 		}
 
