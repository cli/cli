package command

import (
	"errors"
	"fmt"
	"io"
	"regexp"
	"sort"
	"strconv"
	"strings"

	"github.com/AlecAivazis/survey/v2"
	"github.com/MakeNowJust/heredoc"
	"github.com/cli/cli/api"
	"github.com/cli/cli/context"
	"github.com/cli/cli/git"
	"github.com/cli/cli/internal/ghrepo"
	"github.com/cli/cli/pkg/cmdutil"
	"github.com/cli/cli/pkg/text"
	"github.com/cli/cli/utils"
	"github.com/spf13/cobra"
	"github.com/spf13/pflag"
)

func init() {
	prCmd.PersistentFlags().StringP("repo", "R", "", "Select another repository using the `OWNER/REPO` format")

	RootCmd.AddCommand(prCmd)
	prCmd.AddCommand(prCheckoutCmd)
	prCmd.AddCommand(prCreateCmd)
	prCmd.AddCommand(prStatusCmd)
	prCmd.AddCommand(prCloseCmd)
	prCmd.AddCommand(prReopenCmd)
	prCmd.AddCommand(prMergeCmd)
	prMergeCmd.Flags().BoolP("delete-branch", "d", true, "Delete the local and remote branch after merge")
	prMergeCmd.Flags().BoolP("merge", "m", false, "Merge the commits with the base branch")
	prMergeCmd.Flags().BoolP("rebase", "r", false, "Rebase the commits onto the base branch")
	prMergeCmd.Flags().BoolP("squash", "s", false, "Squash the commits into one commit and merge it into the base branch")
	prCmd.AddCommand(prReadyCmd)

	prCmd.AddCommand(prListCmd)
	prListCmd.Flags().BoolP("web", "w", false, "Open the browser to list the pull request(s)")
	prListCmd.Flags().IntP("limit", "L", 30, "Maximum number of items to fetch")
	prListCmd.Flags().StringP("state", "s", "open", "Filter by state: {open|closed|merged|all}")
	prListCmd.Flags().StringP("base", "B", "", "Filter by base branch")
	prListCmd.Flags().StringSliceP("label", "l", nil, "Filter by labels")
	prListCmd.Flags().StringP("assignee", "a", "", "Filter by assignee")

	prCmd.AddCommand(prViewCmd)
	prViewCmd.Flags().BoolP("web", "w", false, "Open a pull request in the browser")
}

var prCmd = &cobra.Command{
	Use:   "pr <command>",
	Short: "Create, view, and checkout pull requests",
	Long:  `Work with GitHub pull requests`,
	Example: heredoc.Doc(`
	$ gh pr checkout 353
	$ gh pr create --fill
	$ gh pr view --web
	`),
	Annotations: map[string]string{
		"IsCore": "true",
		"help:arguments": `A pull request can be supplied as argument in any of the following formats:
- by number, e.g. "123";
- by URL, e.g. "https://github.com/OWNER/REPO/pull/123"; or
- by the name of its head branch, e.g. "patch-1" or "OWNER:patch-1".`},
}
var prListCmd = &cobra.Command{
	Use:   "list",
	Short: "List and filter pull requests in this repository",
	Args:  cmdutil.NoArgsQuoteReminder,
	Example: heredoc.Doc(`
	$ gh pr list --limit 999
	$ gh pr list --state closed
	$ gh pr list --label "priority 1" --label "bug"
	$ gh pr list --web
	`),
	RunE: prList,
}
var prStatusCmd = &cobra.Command{
	Use:   "status",
	Short: "Show status of relevant pull requests",
	Args:  cmdutil.NoArgsQuoteReminder,
	RunE:  prStatus,
}
var prViewCmd = &cobra.Command{
	Use:   "view [<number> | <url> | <branch>]",
	Short: "View a pull request",
	Long: `Display the title, body, and other information about a pull request.

Without an argument, the pull request that belongs to the current branch
is displayed.

With '--web', open the pull request in a web browser instead.`,
	RunE: prView,
}
var prCloseCmd = &cobra.Command{
	Use:   "close {<number> | <url> | <branch>}",
	Short: "Close a pull request",
	Args:  cobra.ExactArgs(1),
	RunE:  prClose,
}
var prReopenCmd = &cobra.Command{
	Use:   "reopen {<number> | <url> | <branch>}",
	Short: "Reopen a pull request",
	Args:  cobra.ExactArgs(1),
	RunE:  prReopen,
}
var prMergeCmd = &cobra.Command{
	Use:   "merge [<number> | <url> | <branch>]",
	Short: "Merge a pull request",
	Long: heredoc.Doc(`
	Merge a pull request on GitHub.

	By default, the head branch of the pull request will get deleted on both remote and local repositories.
	To retain the branch, use '--delete-branch=false'.
	`),
	Args: cobra.MaximumNArgs(1),
	RunE: prMerge,
}
var prReadyCmd = &cobra.Command{
	Use:   "ready [<number> | <url> | <branch>]",
	Short: "Mark a pull request as ready for review",
	Args:  cobra.MaximumNArgs(1),
	RunE:  prReady,
}

func prStatus(cmd *cobra.Command, args []string) error {
	ctx := contextForCommand(cmd)
	apiClient, err := apiClientForContext(ctx)
	if err != nil {
		return err
	}

	baseRepo, err := determineBaseRepo(apiClient, cmd, ctx)
	if err != nil {
		return err
	}

	repoOverride, _ := cmd.Flags().GetString("repo")
	currentPRNumber, currentPRHeadRef, err := prSelectorForCurrentBranch(ctx, baseRepo)

	if err != nil && repoOverride == "" && !errors.Is(err, git.ErrNotOnAnyBranch) {
		return fmt.Errorf("could not query for pull request for current branch: %w", err)
	}

	// the `@me` macro is available because the API lookup is ElasticSearch-based
	currentUser := "@me"
	prPayload, err := api.PullRequests(apiClient, baseRepo, currentPRNumber, currentPRHeadRef, currentUser)
	if err != nil {
		return err
	}

	out := colorableOut(cmd)

	fmt.Fprintln(out, "")
	fmt.Fprintf(out, "Relevant pull requests in %s\n", ghrepo.FullName(baseRepo))
	fmt.Fprintln(out, "")

	printHeader(out, "Current branch")
	currentPR := prPayload.CurrentPR
	currentBranch, _ := ctx.Branch()
	if currentPR != nil && currentPR.State != "OPEN" && prPayload.DefaultBranch == currentBranch {
		currentPR = nil
	}
	if currentPR != nil {
		printPrs(out, 1, *currentPR)
	} else if currentPRHeadRef == "" {
		printMessage(out, "  There is no current branch")
	} else {
		printMessage(out, fmt.Sprintf("  There is no pull request associated with %s", utils.Cyan("["+currentPRHeadRef+"]")))
	}
	fmt.Fprintln(out)

	printHeader(out, "Created by you")
	if prPayload.ViewerCreated.TotalCount > 0 {
		printPrs(out, prPayload.ViewerCreated.TotalCount, prPayload.ViewerCreated.PullRequests...)
	} else {
		printMessage(out, "  You have no open pull requests")
	}
	fmt.Fprintln(out)

	printHeader(out, "Requesting a code review from you")
	if prPayload.ReviewRequested.TotalCount > 0 {
		printPrs(out, prPayload.ReviewRequested.TotalCount, prPayload.ReviewRequested.PullRequests...)
	} else {
		printMessage(out, "  You have no pull requests to review")
	}
	fmt.Fprintln(out)

	return nil
}

func prList(cmd *cobra.Command, args []string) error {
	ctx := contextForCommand(cmd)
	apiClient, err := apiClientForContext(ctx)
	if err != nil {
		return err
	}

	baseRepo, err := determineBaseRepo(apiClient, cmd, ctx)
	if err != nil {
		return err
	}

	web, err := cmd.Flags().GetBool("web")
	if err != nil {
		return err
	}

	limit, err := cmd.Flags().GetInt("limit")
	if err != nil {
		return err
	}
	if limit <= 0 {
		return fmt.Errorf("invalid limit: %v", limit)
	}

	state, err := cmd.Flags().GetString("state")
	if err != nil {
		return err
	}
	baseBranch, err := cmd.Flags().GetString("base")
	if err != nil {
		return err
	}
	labels, err := cmd.Flags().GetStringSlice("label")
	if err != nil {
		return err
	}
	assignee, err := cmd.Flags().GetString("assignee")
	if err != nil {
		return err
	}

	if web {
		prListURL := generateRepoURL(baseRepo, "pulls")
		openURL, err := listURLWithQuery(prListURL, filterOptions{
			entity:     "pr",
			state:      state,
			assignee:   assignee,
			labels:     labels,
			baseBranch: baseBranch,
		})
		if err != nil {
			return err
		}
		fmt.Fprintf(cmd.ErrOrStderr(), "Opening %s in your browser.\n", displayURL(openURL))
		return utils.OpenInBrowser(openURL)
	}

	var graphqlState []string
	switch state {
	case "open":
		graphqlState = []string{"OPEN"}
	case "closed":
		graphqlState = []string{"CLOSED", "MERGED"}
	case "merged":
		graphqlState = []string{"MERGED"}
	case "all":
		graphqlState = []string{"OPEN", "CLOSED", "MERGED"}
	default:
		return fmt.Errorf("invalid state: %s", state)
	}

	params := map[string]interface{}{
		"owner": baseRepo.RepoOwner(),
		"repo":  baseRepo.RepoName(),
		"state": graphqlState,
	}
	if len(labels) > 0 {
		params["labels"] = labels
	}
	if baseBranch != "" {
		params["baseBranch"] = baseBranch
	}
	if assignee != "" {
		params["assignee"] = assignee
	}

	listResult, err := api.PullRequestList(apiClient, params, limit)
	if err != nil {
		return err
	}

	hasFilters := false
	cmd.Flags().Visit(func(f *pflag.Flag) {
		switch f.Name {
		case "state", "label", "base", "assignee":
			hasFilters = true
		}
	})

	title := listHeader(ghrepo.FullName(baseRepo), "pull request", len(listResult.PullRequests), listResult.TotalCount, hasFilters)
	// TODO: avoid printing header if piped to a script
	fmt.Fprintf(colorableErr(cmd), "\n%s\n\n", title)

	table := utils.NewTablePrinter(cmd.OutOrStdout())
	for _, pr := range listResult.PullRequests {
		prNum := strconv.Itoa(pr.Number)
		if table.IsTTY() {
			prNum = "#" + prNum
		}
		table.AddField(prNum, nil, colorFuncForPR(pr))
		table.AddField(replaceExcessiveWhitespace(pr.Title), nil, nil)
		table.AddField(pr.HeadLabel(), nil, utils.Cyan)
		table.EndRow()
	}
	err = table.Render()
	if err != nil {
		return err
	}

	return nil
}

func prStateTitleWithColor(pr api.PullRequest) string {
	prStateColorFunc := colorFuncForPR(pr)
	if pr.State == "OPEN" && pr.IsDraft {
		return prStateColorFunc(strings.Title(strings.ToLower("Draft")))
	}
	return prStateColorFunc(strings.Title(strings.ToLower(pr.State)))
}

func colorFuncForPR(pr api.PullRequest) func(string) string {
	if pr.State == "OPEN" && pr.IsDraft {
		return utils.Gray
	}
	return colorFuncForState(pr.State)
}

// colorFuncForState returns a color function for a PR/Issue state
func colorFuncForState(state string) func(string) string {
	switch state {
	case "OPEN":
		return utils.Green
	case "CLOSED":
		return utils.Red
	case "MERGED":
		return utils.Magenta
	default:
		return nil
	}
}

func prView(cmd *cobra.Command, args []string) error {
	ctx := contextForCommand(cmd)

	apiClient, err := apiClientForContext(ctx)
	if err != nil {
		return err
	}

	web, err := cmd.Flags().GetBool("web")
	if err != nil {
		return err
	}

	pr, _, err := prFromArgs(ctx, apiClient, cmd, args)
	if err != nil {
		return err
	}
	openURL := pr.URL

	if web {
		fmt.Fprintf(cmd.ErrOrStderr(), "Opening %s in your browser.\n", openURL)
		return utils.OpenInBrowser(openURL)
	}
	out := colorableOut(cmd)
	return printPrPreview(out, pr)
}

func prClose(cmd *cobra.Command, args []string) error {
	ctx := contextForCommand(cmd)
	apiClient, err := apiClientForContext(ctx)
	if err != nil {
		return err
	}

	pr, baseRepo, err := prFromArgs(ctx, apiClient, cmd, args)
	if err != nil {
		return err
	}

	if pr.State == "MERGED" {
		err := fmt.Errorf("%s Pull request #%d (%s) can't be closed because it was already merged", utils.Red("!"), pr.Number, pr.Title)
		return err
	} else if pr.Closed {
		fmt.Fprintf(colorableErr(cmd), "%s Pull request #%d (%s) is already closed\n", utils.Yellow("!"), pr.Number, pr.Title)
		return nil
	}

	err = api.PullRequestClose(apiClient, baseRepo, pr)
	if err != nil {
		return fmt.Errorf("API call failed: %w", err)
	}

	fmt.Fprintf(colorableErr(cmd), "%s Closed pull request #%d (%s)\n", utils.Red("✔"), pr.Number, pr.Title)

	return nil
}

func prReopen(cmd *cobra.Command, args []string) error {
	ctx := contextForCommand(cmd)
	apiClient, err := apiClientForContext(ctx)
	if err != nil {
		return err
	}

	pr, baseRepo, err := prFromArgs(ctx, apiClient, cmd, args)
	if err != nil {
		return err
	}

	if pr.State == "MERGED" {
		err := fmt.Errorf("%s Pull request #%d (%s) can't be reopened because it was already merged", utils.Red("!"), pr.Number, pr.Title)
		return err
	}

	if !pr.Closed {
		fmt.Fprintf(colorableErr(cmd), "%s Pull request #%d (%s) is already open\n", utils.Yellow("!"), pr.Number, pr.Title)
		return nil
	}

	err = api.PullRequestReopen(apiClient, baseRepo, pr)
	if err != nil {
		return fmt.Errorf("API call failed: %w", err)
	}

	fmt.Fprintf(colorableErr(cmd), "%s Reopened pull request #%d (%s)\n", utils.Green("✔"), pr.Number, pr.Title)

	return nil
}

func prMerge(cmd *cobra.Command, args []string) error {
	confirmSubmit := false
	ctx := contextForCommand(cmd)
	apiClient, err := apiClientForContext(ctx)
	if err != nil {
		return err
	}

	pr, baseRepo, err := prFromArgs(ctx, apiClient, cmd, args)
	if err != nil {
		return err
	}

	if pr.Mergeable == "CONFLICTING" {
		err := fmt.Errorf("%s Pull request #%d (%s) has conflicts and isn't mergeable ", utils.Red("!"), pr.Number, pr.Title)
		return err
	} else if pr.Mergeable == "UNKNOWN" {
		err := fmt.Errorf("%s Pull request #%d (%s) can't be merged right now; try again in a few seconds", utils.Red("!"), pr.Number, pr.Title)
		return err
	} else if pr.State == "MERGED" {
		err := fmt.Errorf("%s Pull request #%d (%s) was already merged", utils.Red("!"), pr.Number, pr.Title)
		return err
	}

	var mergeMethod api.PullRequestMergeMethod
	deleteBranch, err := cmd.Flags().GetBool("delete-branch")
	if err != nil {
		return err
	}

	deleteLocalBranch := !cmd.Flags().Changed("repo")
	crossRepoPR := pr.HeadRepositoryOwner.Login != baseRepo.RepoOwner()

	// Ensure only one merge method is specified
	enabledFlagCount := 0
	isInteractive := false
	if b, _ := cmd.Flags().GetBool("merge"); b {
		enabledFlagCount++
		mergeMethod = api.PullRequestMergeMethodMerge
		confirmSubmit = true
	}
	if b, _ := cmd.Flags().GetBool("rebase"); b {
		enabledFlagCount++
		mergeMethod = api.PullRequestMergeMethodRebase
		confirmSubmit = true
	}
	if b, _ := cmd.Flags().GetBool("squash"); b {
		enabledFlagCount++
		mergeMethod = api.PullRequestMergeMethodSquash
		confirmSubmit = true
	}

	if enabledFlagCount == 0 {
		isInteractive = true
	} else if enabledFlagCount > 1 {
		return errors.New("expected exactly one of --merge, --rebase, or --squash to be true")
	}

	if isInteractive {
		confirmSubmit = false
		mergeMethod, deleteBranch, confirmSubmit, err = prInteractiveMerge(deleteLocalBranch, crossRepoPR, confirmSubmit)
		if err != nil {
			return err
		}
	}

<<<<<<< HEAD
	if confirmSubmit {
		var action string
		if mergeMethod == api.PullRequestMergeMethodRebase {
			action = "Rebased and merged"
			err = api.PullRequestMerge(apiClient, baseRepo, pr, api.PullRequestMergeMethodRebase)
		} else if mergeMethod == api.PullRequestMergeMethodSquash {
			action = "Squashed and merged"
			err = api.PullRequestMerge(apiClient, baseRepo, pr, api.PullRequestMergeMethodSquash)
		} else if mergeMethod == api.PullRequestMergeMethodMerge {
			action = "Merged"
			err = api.PullRequestMerge(apiClient, baseRepo, pr, api.PullRequestMergeMethodMerge)
		} else {
			err = fmt.Errorf("unknown merge method (%d) used", mergeMethod)
			return err
		}

		if err != nil {
			return fmt.Errorf("API call failed: %w", err)
		}

		fmt.Fprintf(colorableOut(cmd), "%s %s pull request #%d (%s)\n", utils.Magenta("✔"), action, pr.Number, pr.Title)

		if deleteBranch {
			repo, err := api.GitHubRepo(apiClient, baseRepo)
			if err != nil {
				return err
=======
	var action string
	if mergeMethod == api.PullRequestMergeMethodRebase {
		action = "Rebased and merged"
		err = api.PullRequestMerge(apiClient, baseRepo, pr, api.PullRequestMergeMethodRebase)
	} else if mergeMethod == api.PullRequestMergeMethodSquash {
		action = "Squashed and merged"
		err = api.PullRequestMerge(apiClient, baseRepo, pr, api.PullRequestMergeMethodSquash)
	} else if mergeMethod == api.PullRequestMergeMethodMerge {
		action = "Merged"
		err = api.PullRequestMerge(apiClient, baseRepo, pr, api.PullRequestMergeMethodMerge)
	} else {
		err = fmt.Errorf("unknown merge method (%d) used", mergeMethod)
		return err
	}

	if err != nil {
		return fmt.Errorf("API call failed: %w", err)
	}

	fmt.Fprintf(colorableOut(cmd), "%s %s pull request #%d (%s)\n", utils.Magenta("✔"), action, pr.Number, pr.Title)

	if deleteBranch {
		branchSwitchString := ""

		if deleteLocalBranch && !crossRepoPR {
			currentBranch, err := ctx.Branch()
			if err != nil {
				return err
			}

			var branchToSwitchTo string
			if currentBranch == pr.HeadRefName {
				branchToSwitchTo, err = api.RepoDefaultBranch(apiClient, baseRepo)
				if err != nil {
					return err
				}
				err = git.CheckoutBranch(branchToSwitchTo)
				if err != nil {
					return err
				}
>>>>>>> 1f97a9a4
			}

			currentBranch, err := ctx.Branch()
			if err != nil {
				return err
			}

			branchSwitchString := ""

			if deleteLocalBranch && !crossRepoPR {
				var branchToSwitchTo string
				if currentBranch == pr.HeadRefName {
					branchToSwitchTo = repo.DefaultBranchRef.Name
					err = git.CheckoutBranch(repo.DefaultBranchRef.Name)
					if err != nil {
						return err
					}
				}

				localBranchExists := git.HasLocalBranch(pr.HeadRefName)
				if localBranchExists {
					err = git.DeleteLocalBranch(pr.HeadRefName)
					if err != nil {
						err = fmt.Errorf("failed to delete local branch %s: %w", utils.Cyan(pr.HeadRefName), err)
						return err
					}
				}

				if branchToSwitchTo != "" {
					branchSwitchString = fmt.Sprintf(" and switched to branch %s", utils.Cyan(branchToSwitchTo))
				}
			}

			if !crossRepoPR {
				err = api.BranchDeleteRemote(apiClient, baseRepo, pr.HeadRefName)
				var httpErr api.HTTPError
				// The ref might have already been deleted by GitHub
				if err != nil && (!errors.As(err, &httpErr) || httpErr.StatusCode != 422) {
					err = fmt.Errorf("failed to delete remote branch %s: %w", utils.Cyan(pr.HeadRefName), err)
					return err
				}
			}

			fmt.Fprintf(colorableOut(cmd), "%s Deleted branch %s%s\n", utils.Red("✔"), utils.Cyan(pr.HeadRefName), branchSwitchString)
		}

		return nil
	}
	fmt.Fprintf(colorableOut(cmd), "Discarding\n")
	return nil

}

func prInteractiveMerge(deleteLocalBranch bool, crossRepoPR bool, confirmBeforeSubmit bool) (api.PullRequestMergeMethod, bool, bool, error) {
	mergeMethodQuestion := &survey.Question{
		Name: "mergeMethod",
		Prompt: &survey.Select{
			Message: "What merge method would you like to use?",
			Options: []string{"Create a merge commit", "Rebase and merge", "Squash and merge"},
			Default: "Create a merge commit",
		},
	}

	qs := []*survey.Question{mergeMethodQuestion}

	if !crossRepoPR {
		var message string
		if deleteLocalBranch {
			message = "Delete the branch locally and on GitHub?"
		} else {
			message = "Delete the branch on GitHub?"
		}

		deleteBranchQuestion := &survey.Question{
			Name: "deleteBranch",
			Prompt: &survey.Confirm{
				Message: message,
				Default: true,
			},
		}
		qs = append(qs, deleteBranchQuestion)
	}

	if !confirmBeforeSubmit {
		// Confirm before submitting
		confirmBeforeSubmitting := &survey.Question{
			Name: "confirmSubmit",
			Prompt: &survey.Confirm{
				Message: "Submit? ",
				Default: true,
			},
		}
		qs = append(qs, confirmBeforeSubmitting)
	}

	answers := struct {
		MergeMethod   int
		DeleteBranch  bool
		ConfirmSubmit bool
	}{}

	err := SurveyAsk(qs, &answers)
	if err != nil {
		return 0, false, false, fmt.Errorf("could not prompt: %w", err)
	}

	var mergeMethod api.PullRequestMergeMethod
	switch answers.MergeMethod {
	case 0:
		mergeMethod = api.PullRequestMergeMethodMerge
	case 1:
		mergeMethod = api.PullRequestMergeMethodRebase
	case 2:
		mergeMethod = api.PullRequestMergeMethodSquash
	}

	deleteBranch := answers.DeleteBranch
	confirmSubmit := answers.ConfirmSubmit
	return mergeMethod, deleteBranch, confirmSubmit, nil
}

func printPrPreview(out io.Writer, pr *api.PullRequest) error {
	// Header (Title and State)
	fmt.Fprintln(out, utils.Bold(pr.Title))
	fmt.Fprintf(out, "%s", prStateTitleWithColor(*pr))
	fmt.Fprintln(out, utils.Gray(fmt.Sprintf(
		" • %s wants to merge %s into %s from %s",
		pr.Author.Login,
		utils.Pluralize(pr.Commits.TotalCount, "commit"),
		pr.BaseRefName,
		pr.HeadRefName,
	)))
	fmt.Fprintln(out)

	// Metadata
	if reviewers := prReviewerList(*pr); reviewers != "" {
		fmt.Fprint(out, utils.Bold("Reviewers: "))
		fmt.Fprintln(out, reviewers)
	}
	if assignees := prAssigneeList(*pr); assignees != "" {
		fmt.Fprint(out, utils.Bold("Assignees: "))
		fmt.Fprintln(out, assignees)
	}
	if labels := prLabelList(*pr); labels != "" {
		fmt.Fprint(out, utils.Bold("Labels: "))
		fmt.Fprintln(out, labels)
	}
	if projects := prProjectList(*pr); projects != "" {
		fmt.Fprint(out, utils.Bold("Projects: "))
		fmt.Fprintln(out, projects)
	}
	if pr.Milestone.Title != "" {
		fmt.Fprint(out, utils.Bold("Milestone: "))
		fmt.Fprintln(out, pr.Milestone.Title)
	}

	// Body
	if pr.Body != "" {
		fmt.Fprintln(out)
		md, err := utils.RenderMarkdown(pr.Body)
		if err != nil {
			return err
		}
		fmt.Fprintln(out, md)
	}
	fmt.Fprintln(out)

	// Footer
	fmt.Fprintf(out, utils.Gray("View this pull request on GitHub: %s\n"), pr.URL)
	return nil
}

func prReady(cmd *cobra.Command, args []string) error {
	ctx := contextForCommand(cmd)
	apiClient, err := apiClientForContext(ctx)
	if err != nil {
		return err
	}

	pr, baseRepo, err := prFromArgs(ctx, apiClient, cmd, args)
	if err != nil {
		return err
	}

	if pr.Closed {
		err := fmt.Errorf("%s Pull request #%d is closed. Only draft pull requests can be marked as \"ready for review\"", utils.Red("!"), pr.Number)
		return err
	} else if !pr.IsDraft {
		fmt.Fprintf(colorableErr(cmd), "%s Pull request #%d is already \"ready for review\"\n", utils.Yellow("!"), pr.Number)
		return nil
	}

	err = api.PullRequestReady(apiClient, baseRepo, pr)
	if err != nil {
		return fmt.Errorf("API call failed: %w", err)
	}

	fmt.Fprintf(colorableErr(cmd), "%s Pull request #%d is marked as \"ready for review\"\n", utils.Green("✔"), pr.Number)

	return nil
}

// Ref. https://developer.github.com/v4/enum/pullrequestreviewstate/
const (
	requestedReviewState        = "REQUESTED" // This is our own state for review request
	approvedReviewState         = "APPROVED"
	changesRequestedReviewState = "CHANGES_REQUESTED"
	commentedReviewState        = "COMMENTED"
	dismissedReviewState        = "DISMISSED"
	pendingReviewState          = "PENDING"
)

type reviewerState struct {
	Name  string
	State string
}

// colorFuncForReviewerState returns a color function for a reviewer state
func colorFuncForReviewerState(state string) func(string) string {
	switch state {
	case requestedReviewState:
		return utils.Yellow
	case approvedReviewState:
		return utils.Green
	case changesRequestedReviewState:
		return utils.Red
	case commentedReviewState:
		return func(str string) string { return str } // Do nothing
	default:
		return nil
	}
}

// formattedReviewerState formats a reviewerState with state color
func formattedReviewerState(reviewer *reviewerState) string {
	state := reviewer.State
	if state == dismissedReviewState {
		// Show "DISMISSED" review as "COMMENTED", since "dimissed" only makes
		// sense when displayed in an events timeline but not in the final tally.
		state = commentedReviewState
	}
	stateColorFunc := colorFuncForReviewerState(state)
	return fmt.Sprintf("%s (%s)", reviewer.Name, stateColorFunc(strings.ReplaceAll(strings.Title(strings.ToLower(state)), "_", " ")))
}

// prReviewerList generates a reviewer list with their last state
func prReviewerList(pr api.PullRequest) string {
	reviewerStates := parseReviewers(pr)
	reviewers := make([]string, 0, len(reviewerStates))

	sortReviewerStates(reviewerStates)

	for _, reviewer := range reviewerStates {
		reviewers = append(reviewers, formattedReviewerState(reviewer))
	}

	reviewerList := strings.Join(reviewers, ", ")

	return reviewerList
}

// Ref. https://developer.github.com/v4/union/requestedreviewer/
const teamTypeName = "Team"

const ghostName = "ghost"

// parseReviewers parses given Reviews and ReviewRequests
func parseReviewers(pr api.PullRequest) []*reviewerState {
	reviewerStates := make(map[string]*reviewerState)

	for _, review := range pr.Reviews.Nodes {
		if review.Author.Login != pr.Author.Login {
			name := review.Author.Login
			if name == "" {
				name = ghostName
			}
			reviewerStates[name] = &reviewerState{
				Name:  name,
				State: review.State,
			}
		}
	}

	// Overwrite reviewer's state if a review request for the same reviewer exists.
	for _, reviewRequest := range pr.ReviewRequests.Nodes {
		name := reviewRequest.RequestedReviewer.Login
		if reviewRequest.RequestedReviewer.TypeName == teamTypeName {
			name = reviewRequest.RequestedReviewer.Name
		}
		reviewerStates[name] = &reviewerState{
			Name:  name,
			State: requestedReviewState,
		}
	}

	// Convert map to slice for ease of sort
	result := make([]*reviewerState, 0, len(reviewerStates))
	for _, reviewer := range reviewerStates {
		if reviewer.State == pendingReviewState {
			continue
		}
		result = append(result, reviewer)
	}

	return result
}

// sortReviewerStates puts completed reviews before review requests and sorts names alphabetically
func sortReviewerStates(reviewerStates []*reviewerState) {
	sort.Slice(reviewerStates, func(i, j int) bool {
		if reviewerStates[i].State == requestedReviewState &&
			reviewerStates[j].State != requestedReviewState {
			return false
		}
		if reviewerStates[j].State == requestedReviewState &&
			reviewerStates[i].State != requestedReviewState {
			return true
		}

		return reviewerStates[i].Name < reviewerStates[j].Name
	})
}

func prAssigneeList(pr api.PullRequest) string {
	if len(pr.Assignees.Nodes) == 0 {
		return ""
	}

	AssigneeNames := make([]string, 0, len(pr.Assignees.Nodes))
	for _, assignee := range pr.Assignees.Nodes {
		AssigneeNames = append(AssigneeNames, assignee.Login)
	}

	list := strings.Join(AssigneeNames, ", ")
	if pr.Assignees.TotalCount > len(pr.Assignees.Nodes) {
		list += ", …"
	}
	return list
}

func prLabelList(pr api.PullRequest) string {
	if len(pr.Labels.Nodes) == 0 {
		return ""
	}

	labelNames := make([]string, 0, len(pr.Labels.Nodes))
	for _, label := range pr.Labels.Nodes {
		labelNames = append(labelNames, label.Name)
	}

	list := strings.Join(labelNames, ", ")
	if pr.Labels.TotalCount > len(pr.Labels.Nodes) {
		list += ", …"
	}
	return list
}

func prProjectList(pr api.PullRequest) string {
	if len(pr.ProjectCards.Nodes) == 0 {
		return ""
	}

	projectNames := make([]string, 0, len(pr.ProjectCards.Nodes))
	for _, project := range pr.ProjectCards.Nodes {
		colName := project.Column.Name
		if colName == "" {
			colName = "Awaiting triage"
		}
		projectNames = append(projectNames, fmt.Sprintf("%s (%s)", project.Project.Name, colName))
	}

	list := strings.Join(projectNames, ", ")
	if pr.ProjectCards.TotalCount > len(pr.ProjectCards.Nodes) {
		list += ", …"
	}
	return list
}

func prSelectorForCurrentBranch(ctx context.Context, baseRepo ghrepo.Interface) (prNumber int, prHeadRef string, err error) {
	prHeadRef, err = ctx.Branch()
	if err != nil {
		return
	}
	branchConfig := git.ReadBranchConfig(prHeadRef)

	// the branch is configured to merge a special PR head ref
	prHeadRE := regexp.MustCompile(`^refs/pull/(\d+)/head$`)
	if m := prHeadRE.FindStringSubmatch(branchConfig.MergeRef); m != nil {
		prNumber, _ = strconv.Atoi(m[1])
		return
	}

	var branchOwner string
	if branchConfig.RemoteURL != nil {
		// the branch merges from a remote specified by URL
		if r, err := ghrepo.FromURL(branchConfig.RemoteURL); err == nil {
			branchOwner = r.RepoOwner()
		}
	} else if branchConfig.RemoteName != "" {
		// the branch merges from a remote specified by name
		rem, _ := ctx.Remotes()
		if r, err := rem.FindByName(branchConfig.RemoteName); err == nil {
			branchOwner = r.RepoOwner()
		}
	}

	if branchOwner != "" {
		if strings.HasPrefix(branchConfig.MergeRef, "refs/heads/") {
			prHeadRef = strings.TrimPrefix(branchConfig.MergeRef, "refs/heads/")
		}
		// prepend `OWNER:` if this branch is pushed to a fork
		if !strings.EqualFold(branchOwner, baseRepo.RepoOwner()) {
			prHeadRef = fmt.Sprintf("%s:%s", branchOwner, prHeadRef)
		}
	}

	return
}

func printPrs(w io.Writer, totalCount int, prs ...api.PullRequest) {
	for _, pr := range prs {
		prNumber := fmt.Sprintf("#%d", pr.Number)

		prStateColorFunc := utils.Green
		if pr.IsDraft {
			prStateColorFunc = utils.Gray
		} else if pr.State == "MERGED" {
			prStateColorFunc = utils.Magenta
		} else if pr.State == "CLOSED" {
			prStateColorFunc = utils.Red
		}

		fmt.Fprintf(w, "  %s  %s %s", prStateColorFunc(prNumber), text.Truncate(50, replaceExcessiveWhitespace(pr.Title)), utils.Cyan("["+pr.HeadLabel()+"]"))

		checks := pr.ChecksStatus()
		reviews := pr.ReviewStatus()

		if pr.State == "OPEN" {
			reviewStatus := reviews.ChangesRequested || reviews.Approved || reviews.ReviewRequired
			if checks.Total > 0 || reviewStatus {
				// show checks & reviews on their own line
				fmt.Fprintf(w, "\n  ")
			}

			if checks.Total > 0 {
				var summary string
				if checks.Failing > 0 {
					if checks.Failing == checks.Total {
						summary = utils.Red("× All checks failing")
					} else {
						summary = utils.Red(fmt.Sprintf("× %d/%d checks failing", checks.Failing, checks.Total))
					}
				} else if checks.Pending > 0 {
					summary = utils.Yellow("- Checks pending")
				} else if checks.Passing == checks.Total {
					summary = utils.Green("✓ Checks passing")
				}
				fmt.Fprint(w, summary)
			}

			if checks.Total > 0 && reviewStatus {
				// add padding between checks & reviews
				fmt.Fprint(w, " ")
			}

			if reviews.ChangesRequested {
				fmt.Fprint(w, utils.Red("+ Changes requested"))
			} else if reviews.ReviewRequired {
				fmt.Fprint(w, utils.Yellow("- Review required"))
			} else if reviews.Approved {
				fmt.Fprint(w, utils.Green("✓ Approved"))
			}
		} else {
			fmt.Fprintf(w, " - %s", prStateTitleWithColor(pr))
		}

		fmt.Fprint(w, "\n")
	}
	remaining := totalCount - len(prs)
	if remaining > 0 {
		fmt.Fprintf(w, utils.Gray("  And %d more\n"), remaining)
	}
}

func printHeader(w io.Writer, s string) {
	fmt.Fprintln(w, utils.Bold(s))
}

func printMessage(w io.Writer, s string) {
	fmt.Fprintln(w, utils.Gray(s))
}

func replaceExcessiveWhitespace(s string) string {
	s = strings.TrimSpace(s)
	s = regexp.MustCompile(`\r?\n`).ReplaceAllString(s, " ")
	s = regexp.MustCompile(`\s{2,}`).ReplaceAllString(s, " ")
	return s
}<|MERGE_RESOLUTION|>--- conflicted
+++ resolved
@@ -499,7 +499,6 @@
 		}
 	}
 
-<<<<<<< HEAD
 	if confirmSubmit {
 		var action string
 		if mergeMethod == api.PullRequestMergeMethodRebase {
@@ -526,48 +525,6 @@
 			repo, err := api.GitHubRepo(apiClient, baseRepo)
 			if err != nil {
 				return err
-=======
-	var action string
-	if mergeMethod == api.PullRequestMergeMethodRebase {
-		action = "Rebased and merged"
-		err = api.PullRequestMerge(apiClient, baseRepo, pr, api.PullRequestMergeMethodRebase)
-	} else if mergeMethod == api.PullRequestMergeMethodSquash {
-		action = "Squashed and merged"
-		err = api.PullRequestMerge(apiClient, baseRepo, pr, api.PullRequestMergeMethodSquash)
-	} else if mergeMethod == api.PullRequestMergeMethodMerge {
-		action = "Merged"
-		err = api.PullRequestMerge(apiClient, baseRepo, pr, api.PullRequestMergeMethodMerge)
-	} else {
-		err = fmt.Errorf("unknown merge method (%d) used", mergeMethod)
-		return err
-	}
-
-	if err != nil {
-		return fmt.Errorf("API call failed: %w", err)
-	}
-
-	fmt.Fprintf(colorableOut(cmd), "%s %s pull request #%d (%s)\n", utils.Magenta("✔"), action, pr.Number, pr.Title)
-
-	if deleteBranch {
-		branchSwitchString := ""
-
-		if deleteLocalBranch && !crossRepoPR {
-			currentBranch, err := ctx.Branch()
-			if err != nil {
-				return err
-			}
-
-			var branchToSwitchTo string
-			if currentBranch == pr.HeadRefName {
-				branchToSwitchTo, err = api.RepoDefaultBranch(apiClient, baseRepo)
-				if err != nil {
-					return err
-				}
-				err = git.CheckoutBranch(branchToSwitchTo)
-				if err != nil {
-					return err
-				}
->>>>>>> 1f97a9a4
 			}
 
 			currentBranch, err := ctx.Branch()
