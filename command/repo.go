--- conflicted
+++ resolved
@@ -318,77 +318,70 @@
 		return err
 	}
 
-<<<<<<< HEAD
-	if confirmRepoCreate {
-		repo, err := api.RepoCreate(client, input)
-=======
+	// if confirmRepoCreate {
+	repo, err := api.RepoCreate(client, input)
+	if err != nil {
+		return err
+	}
+
+	out := cmd.OutOrStdout()
+	greenCheck := utils.Green("✓")
+	isTTY := false
+	if outFile, isFile := out.(*os.File); isFile {
+		isTTY = utils.IsTerminal(outFile)
+		if isTTY {
+			// FIXME: duplicates colorableOut
+			out = utils.NewColorable(outFile)
+		}
+	}
+
+	if isTTY {
+		fmt.Fprintf(out, "%s Created repository %s on GitHub\n", greenCheck, ghrepo.FullName(repo))
+	} else {
+		fmt.Fprintln(out, repo.URL)
+	}
+
 	remoteURL := formatRemoteURL(cmd, repo)
 
 	if projectDirErr == nil {
 		_, err = git.AddRemote("origin", remoteURL)
->>>>>>> 1f97a9a4
 		if err != nil {
 			return err
 		}
-
-		out := cmd.OutOrStdout()
-		greenCheck := utils.Green("✓")
-		isTTY := false
-		if outFile, isFile := out.(*os.File); isFile {
-			isTTY = utils.IsTerminal(outFile)
-			if isTTY {
-				// FIXME: duplicates colorableOut
-				out = utils.NewColorable(outFile)
-			}
-		}
-
 		if isTTY {
-			fmt.Fprintf(out, "%s Created repository %s on GitHub\n", greenCheck, ghrepo.FullName(repo))
-		} else {
-			fmt.Fprintln(out, repo.URL)
-		}
-
-		remoteURL := formatRemoteURL(cmd, ghrepo.FullName(repo))
-
-		if projectDirErr == nil {
-			_, err = git.AddRemote("origin", remoteURL)
+			fmt.Fprintf(out, "%s Added remote %s\n", greenCheck, remoteURL)
+		}
+	} else if isTTY {
+		doSetup := false
+		err := Confirm(fmt.Sprintf("Create a local project directory for %s?", ghrepo.FullName(repo)), &doSetup)
+		if err != nil {
+			return err
+		}
+
+		if doSetup {
+			path := repo.Name
+
+			gitInit := git.GitCommand("init", path)
+			gitInit.Stdout = os.Stdout
+			gitInit.Stderr = os.Stderr
+			err = run.PrepareCmd(gitInit).Run()
 			if err != nil {
 				return err
 			}
-			if isTTY {
-				fmt.Fprintf(out, "%s Added remote %s\n", greenCheck, remoteURL)
-			}
-		} else if isTTY {
-			doSetup := false
-			err := Confirm(fmt.Sprintf("Create a local project directory for %s?", ghrepo.FullName(repo)), &doSetup)
+			gitRemoteAdd := git.GitCommand("-C", path, "remote", "add", "origin", remoteURL)
+			gitRemoteAdd.Stdout = os.Stdout
+			gitRemoteAdd.Stderr = os.Stderr
+			err = run.PrepareCmd(gitRemoteAdd).Run()
 			if err != nil {
 				return err
 			}
 
-			if doSetup {
-				path := repo.Name
-
-				gitInit := git.GitCommand("init", path)
-				gitInit.Stdout = os.Stdout
-				gitInit.Stderr = os.Stderr
-				err = run.PrepareCmd(gitInit).Run()
-				if err != nil {
-					return err
-				}
-				gitRemoteAdd := git.GitCommand("-C", path, "remote", "add", "origin", remoteURL)
-				gitRemoteAdd.Stdout = os.Stdout
-				gitRemoteAdd.Stderr = os.Stderr
-				err = run.PrepareCmd(gitRemoteAdd).Run()
-				if err != nil {
-					return err
-				}
-
-				fmt.Fprintf(out, "%s Initialized repository in './%s/'\n", greenCheck, path)
-			}
-		}
-	} else {
-		fmt.Fprintf(colorableOut(cmd), "Repo Create aborted by user\n")
-	}
+			fmt.Fprintf(out, "%s Initialized repository in './%s/'\n", greenCheck, path)
+		}
+	}
+	// } else {
+	// 	fmt.Fprintf(colorableOut(cmd), "Repo Create aborted by user\n")
+	// }
 
 	return nil
 }
