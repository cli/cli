--- conflicted
+++ resolved
@@ -247,12 +247,7 @@
 
 	if preview {
 		out := colorableOut(cmd)
-<<<<<<< HEAD
-		printIssuePreview(out, palette, issue)
-		return nil
-=======
-		return printIssuePreview(out, issue)
->>>>>>> f6856d97
+		return printIssuePreview(out, palette, issue)
 	} else {
 		fmt.Fprintf(cmd.ErrOrStderr(), "Opening %s in your browser.\n", openURL)
 		return utils.OpenInBrowser(openURL)
@@ -260,11 +255,7 @@
 
 }
 
-<<<<<<< HEAD
-func printIssuePreview(out io.Writer, palette *utils.Palette, issue *api.Issue) {
-=======
-func printIssuePreview(out io.Writer, issue *api.Issue) error {
->>>>>>> f6856d97
+func printIssuePreview(out io.Writer, palette *utils.Palette, issue *api.Issue) error {
 	coloredLabels := labelList(*issue)
 	if coloredLabels != "" {
 		coloredLabels = palette.Gray(fmt.Sprintf("(%s)", coloredLabels))
@@ -287,13 +278,9 @@
 	  fmt.Fprintln(out, md)
 	  fmt.Fprintln(out)
 	}
-<<<<<<< HEAD
 	fmt.Fprintf(out, palette.Gray("View this issue on GitHub: %s\n"), issue.URL)
-=======
-
-	fmt.Fprintf(out, utils.Gray("View this issue on GitHub: %s\n"), issue.URL)
+
 	return nil
->>>>>>> f6856d97
 }
 
 var issueURLRE = regexp.MustCompile(`^https://github\.com/([^/]+)/([^/]+)/issues/(\d+)`)
