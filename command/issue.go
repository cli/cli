package command

import (
	"fmt"
	"io"
	"regexp"
	"strconv"
	"strings"

	"github.com/github/gh-cli/api"
	"github.com/github/gh-cli/context"
	"github.com/github/gh-cli/git"
	"github.com/github/gh-cli/pkg/githubtemplate"
	"github.com/github/gh-cli/utils"
	"github.com/pkg/errors"
	"github.com/spf13/cobra"
	"github.com/spf13/pflag"
)

func init() {
	RootCmd.AddCommand(issueCmd)
	issueCmd.AddCommand(issueStatusCmd)
	issueCmd.AddCommand(issueViewCmd)

	issueCmd.AddCommand(issueCreateCmd)
	issueCreateCmd.Flags().StringP("title", "t", "",
		"Supply a title. Will prompt for one otherwise.")
	issueCreateCmd.Flags().StringP("body", "b", "",
		"Supply a body. Will prompt for one otherwise.")
	issueCreateCmd.Flags().BoolP("web", "w", false, "Open the web browser to create an issue")

	issueCmd.AddCommand(issueListCmd)
	issueListCmd.Flags().StringP("assignee", "a", "", "Filter by assignee")
	issueListCmd.Flags().StringSliceP("label", "l", nil, "Filter by label")
	issueListCmd.Flags().StringP("state", "s", "", "Filter by state: {open|closed|all}")
	issueListCmd.Flags().IntP("limit", "L", 30, "Maximum number of issues to fetch")
}

var issueCmd = &cobra.Command{
	Use:   "issue",
	Short: "Create and view issues",
	Long: `Work with GitHub issues.

An issue can be supplied as argument in any of the following formats:
- by number, e.g. "123"; or
- by URL, e.g. "https://github.com/<owner>/<repo>/issues/123".`,
}
var issueCreateCmd = &cobra.Command{
	Use:   "create",
	Short: "Create a new issue",
	RunE:  issueCreate,
}
var issueListCmd = &cobra.Command{
	Use:   "list",
	Short: "List and filter issues in this repository",
	RunE:  issueList,
}
var issueStatusCmd = &cobra.Command{
	Use:   "status",
	Short: "Show status of relevant issues",
	RunE:  issueStatus,
}
var issueViewCmd = &cobra.Command{
	Use: "view {<number> | <url> | <branch>}",
	Args: func(cmd *cobra.Command, args []string) error {
		if len(args) < 1 {
			return errors.New("requires an issue number as an argument")
		}
		return nil
	},
	Short: "View an issue in the browser",
	RunE:  issueView,
}

func issueList(cmd *cobra.Command, args []string) error {
	ctx := contextForCommand(cmd)
	apiClient, err := apiClientForContext(ctx)
	if err != nil {
		return err
	}

	baseRepo, err := ctx.BaseRepo()
	if err != nil {
		return err
	}

	state, err := cmd.Flags().GetString("state")
	if err != nil {
		return err
	}

	labels, err := cmd.Flags().GetStringSlice("label")
	if err != nil {
		return err
	}

	assignee, err := cmd.Flags().GetString("assignee")
	if err != nil {
		return err
	}

	limit, err := cmd.Flags().GetInt("limit")
	if err != nil {
		return err
	}

	fmt.Fprintf(colorableErr(cmd), "\nIssues for %s/%s\n\n", baseRepo.RepoOwner(), baseRepo.RepoName())

	issues, err := api.IssueList(apiClient, baseRepo, state, labels, assignee, limit)
	if err != nil {
		return err
	}

	if len(issues) == 0 {
		colorErr := colorableErr(cmd) // Send to stderr because otherwise when piping this command it would seem like the "no open issues" message is acually an issue
		msg := "There are no open issues"

		userSetFlags := false
		cmd.Flags().Visit(func(f *pflag.Flag) {
			userSetFlags = true
		})
		if userSetFlags {
			msg = "No issues match your search"
		}
		printMessage(colorErr, msg)
		return nil
	}

	out := cmd.OutOrStdout()
	table := utils.NewTablePrinter(out)
	for _, issue := range issues {
		issueNum := strconv.Itoa(issue.Number)
		if table.IsTTY() {
			issueNum = "#" + issueNum
		}
		labels := labelList(issue)
		if labels != "" && table.IsTTY() {
			labels = fmt.Sprintf("(%s)", labels)
		}
		table.AddField(issueNum, nil, colorFuncForState(issue.State))
		table.AddField(replaceExcessiveWhitespace(issue.Title), nil, nil)
		table.AddField(labels, nil, utils.Gray)
		table.EndRow()
	}
	table.Render()

	return nil
}

func issueStatus(cmd *cobra.Command, args []string) error {
	ctx := contextForCommand(cmd)
	apiClient, err := apiClientForContext(ctx)
	if err != nil {
		return err
	}

	baseRepo, err := ctx.BaseRepo()
	if err != nil {
		return err
	}

	currentUser, err := ctx.AuthLogin()
	if err != nil {
		return err
	}

	issuePayload, err := api.IssueStatus(apiClient, baseRepo, currentUser)
	if err != nil {
		return err
	}

	out := colorableOut(cmd)

	printHeader(out, "Issues assigned to you")
	if len(issuePayload.Assigned) > 0 {
		printIssues(out, "  ", issuePayload.Assigned...)
	} else {
		message := fmt.Sprintf("  There are no issues assigned to you")
		printMessage(out, message)
	}
	fmt.Fprintln(out)

	printHeader(out, "Issues mentioning you")
	if len(issuePayload.Mentioned) > 0 {
		printIssues(out, "  ", issuePayload.Mentioned...)
	} else {
		printMessage(out, "  There are no issues mentioning you")
	}
	fmt.Fprintln(out)

	printHeader(out, "Issues opened by you")
	if len(issuePayload.Authored) > 0 {
		printIssues(out, "  ", issuePayload.Authored...)
	} else {
		printMessage(out, "  There are no issues opened by you")
	}
	fmt.Fprintln(out)

	return nil
}

func issueView(cmd *cobra.Command, args []string) error {
	ctx := contextForCommand(cmd)

	baseRepo, err := ctx.BaseRepo()
	if err != nil {
		return err
	}
	apiClient, err := apiClientForContext(ctx)
	if err != nil {
		return err
	}

	issue, err := issueFromArg(apiClient, baseRepo, args[0])
	if err != nil {
		return err
	}
	openURL := issue.URL

	fmt.Fprintf(cmd.ErrOrStderr(), "Opening %s in your browser.\n", openURL)
	return utils.OpenInBrowser(openURL)
}

var issueURLRE = regexp.MustCompile(`^https://github\.com/([^/]+)/([^/]+)/issues/(\d+)`)

func issueFromArg(apiClient *api.Client, baseRepo context.GitHubRepository, arg string) (*api.Issue, error) {
	if issueNumber, err := strconv.Atoi(arg); err == nil {
		return api.IssueByNumber(apiClient, baseRepo, issueNumber)
	}

	if m := issueURLRE.FindStringSubmatch(arg); m != nil {
		issueNumber, _ := strconv.Atoi(m[3])
		return api.IssueByNumber(apiClient, baseRepo, issueNumber)
	}

	return nil, fmt.Errorf("invalid issue format: %q", arg)
}

func issueCreate(cmd *cobra.Command, args []string) error {
	ctx := contextForCommand(cmd)

	baseRepo, err := ctx.BaseRepo()
	if err != nil {
		return err
	}

<<<<<<< HEAD
	fmt.Fprintf(colorableErr(cmd), "\nCreating issue in %s/%s\n\n", baseRepo.RepoOwner(), baseRepo.RepoName())
=======
	var templateFiles []string
	if rootDir, err := git.ToplevelDir(); err == nil {
		// TODO: figure out how to stub this in tests
		templateFiles = githubtemplate.Find(rootDir, "ISSUE_TEMPLATE")
	}
>>>>>>> 91e78db5

	if isWeb, err := cmd.Flags().GetBool("web"); err == nil && isWeb {
		// TODO: move URL generation into GitHubRepository
		openURL := fmt.Sprintf("https://github.com/%s/%s/issues/new", baseRepo.RepoOwner(), baseRepo.RepoName())
		if len(templateFiles) > 1 {
			openURL += "/choose"
		}
		cmd.Printf("Opening %s in your browser.\n", openURL)
		return utils.OpenInBrowser(openURL)
	}

	apiClient, err := apiClientForContext(ctx)
	if err != nil {
		return err
	}

	repo, err := api.GitHubRepo(apiClient, baseRepo)
	if err != nil {
		return err
	}
	if !repo.HasIssuesEnabled {
		return fmt.Errorf("the '%s/%s' repository has disabled issues", baseRepo.RepoOwner(), baseRepo.RepoName())
	}

	title, err := cmd.Flags().GetString("title")
	if err != nil {
		return errors.Wrap(err, "could not parse title")
	}
	body, err := cmd.Flags().GetString("body")
	if err != nil {
		return errors.Wrap(err, "could not parse body")
	}

	interactive := title == "" || body == ""

	if interactive {
		tb, err := titleBodySurvey(cmd, title, body, templateFiles)
		if err != nil {
			return errors.Wrap(err, "could not collect title and/or body")
		}

		if tb == nil {
			// editing was canceled, we can just leave
			return nil
		}

		if title == "" {
			title = tb.Title
		}
		if body == "" {
			body = tb.Body
		}
	}
	params := map[string]interface{}{
		"title": title,
		"body":  body,
	}

	newIssue, err := api.IssueCreate(apiClient, repo, params)
	if err != nil {
		return err
	}

	fmt.Fprintln(cmd.OutOrStdout(), newIssue.URL)
	return nil
}

func printIssues(w io.Writer, prefix string, issues ...api.Issue) {
	for _, issue := range issues {
		number := utils.Green("#" + strconv.Itoa(issue.Number))
		coloredLabels := labelList(issue)
		if coloredLabels != "" {
			coloredLabels = utils.Gray(fmt.Sprintf("  (%s)", coloredLabels))
		}
		fmt.Fprintf(w, "%s%s %s%s\n", prefix, number, truncate(70, replaceExcessiveWhitespace(issue.Title)), coloredLabels)
	}
}

func labelList(issue api.Issue) string {
	if len(issue.Labels.Nodes) == 0 {
		return ""
	}

	labelNames := []string{}
	for _, label := range issue.Labels.Nodes {
		labelNames = append(labelNames, label.Name)
	}

	list := strings.Join(labelNames, ", ")
	if issue.Labels.TotalCount > len(issue.Labels.Nodes) {
		list += ", …"
	}
	return list
}<|MERGE_RESOLUTION|>--- conflicted
+++ resolved
@@ -244,15 +244,13 @@
 		return err
 	}
 
-<<<<<<< HEAD
 	fmt.Fprintf(colorableErr(cmd), "\nCreating issue in %s/%s\n\n", baseRepo.RepoOwner(), baseRepo.RepoName())
-=======
+
 	var templateFiles []string
 	if rootDir, err := git.ToplevelDir(); err == nil {
 		// TODO: figure out how to stub this in tests
 		templateFiles = githubtemplate.Find(rootDir, "ISSUE_TEMPLATE")
 	}
->>>>>>> 91e78db5
 
 	if isWeb, err := cmd.Flags().GetBool("web"); err == nil && isWeb {
 		// TODO: move URL generation into GitHubRepository
